import { useState, useEffect } from 'react'
import { ethers } from 'ethers'
import { Tabs, TabsContent, TabsList, TabsTrigger } from '@radix-ui/react-tabs'
import { Card } from './components/ui/card'
import { Alert, AlertDescription } from './components/ui/alert'
import { Button } from './components/ui/button'
import { Wallet, AlertCircle, RefreshCw, LogOut } from 'lucide-react'
import LiquidityPoolABI from './abis/LiquidityPool.json'
import LendingManagerABI from './abis/LendingManager.json'
import addresses from './addresses.json';
import { LenderPanel } from './components/liquidity-pool/lender/LenderPanel'
import BorrowerPanel from './components/liquidity-pool/borrower/BorrowerPanel'
import { LiquidatorPanel } from './components/liquidity-pool/liquidator/LiquidatorPanel'
import { AdminPanel } from './components/liquidity-pool/admin/AdminPanel'
import { Dashboard } from './components/liquidity-pool/Dashboard'
import { CollateralPanel } from './components/liquidity-pool/user/CollateralPanel'
import { DEFAULT_NETWORK } from './config/networks'

// Contract addresses
// Remove POOL_ADDRESS, LENDING_MANAGER_ADDRESS, CONTRACT_ADDRESSES
export const INTEREST_RATE_MODEL_ADDRESS = '0x8A791620dd6260079BF849Dc5567aDC3F2FdC318';

// Network-specific token addresses
const NETWORK_TOKENS = {
  localhost: {
    USDC: '0x0000000000000000000000000000000000000001', // Mock address for localhost
    USDT: '0x0000000000000000000000000000000000000002', // Mock address for localhost
  },
  sepolia: {
    USDC: '0x94a9D9AC8a22534E3FaCa9F4e7F2E2cf85d5E4C8',
    USDT: '0x7169d38820dfd117c3fa1f22a697dba58d90ba06',
  },
  sonic: {
    USDC: '0xA4879Fed32Ecbef99399e5cbC247E533421C4eC6',
    USDT: '0x6047828dc181963ba44974801ff68e538da5eaf9',
  }
};

// Collateral tokens array - will be updated based on network
const COLLATERAL_TOKENS = [
  {
<<<<<<< HEAD
    address: '0x0165878A594ca255338adfa4d48449f69242Eb8F', // GLINT
=======
    address: '0x5AB05FdE3A6B69F1C86A1f0FE489d9099c6e385c', // GLINT
>>>>>>> a78fdbb3
    symbol: 'GLINT',
    name: 'Glint Token',
    isStablecoin: false
  },
  {
    address: '0xecc6f14f4b64eedd56111d80f46ce46933dc2d64', // CORAL
    symbol: 'CORAL',
    name: 'Coral Token',
    isStablecoin: false
  },
  {
    address: '0x94a9D9AC8a22534E3FaCa9F4e7F2E2cf85d5E4C8', // USDC - unique mock address for localhost
    symbol: 'USDC',
    name: 'USD Coin',
    isStablecoin: true,
    decimals: 6
  },
  {
    address: '0x7169d38820dfd117c3fa1f22a697dba58d90ba06', // USDT - unique mock address for localhost
    symbol: 'USDT',
    name: 'Tether USD',
    isStablecoin: true,
    decimals: 6
  }
];

const CHAIN_ID_TO_NETWORK = {
  31337: 'localhost', // Hardhat localhost
  11155111: 'sepolia',
  57054: 'sonic'
};

// Update token addresses based on network
const updateTokenAddresses = (networkName) => {
  const networkTokens = NETWORK_TOKENS[networkName] || NETWORK_TOKENS.sepolia;
  COLLATERAL_TOKENS[2].address = networkTokens.USDC;
  COLLATERAL_TOKENS[3].address = networkTokens.USDT;
};

export { COLLATERAL_TOKENS, updateTokenAddresses };

export default function App() {
  const [account, setAccount] = useState(null)
  const [contract, setContract] = useState(null)
  const [lendingManagerContract, setLendingManagerContract] = useState(null)
  const [provider, setProvider] = useState(null)
  const [isAdmin, setIsAdmin] = useState(false)
  const [isLiquidator, setIsLiquidator] = useState(false)
  const [error, setError] = useState("")
  const [isLoading, setIsLoading] = useState(false)
  const [isPaused, setIsPaused] = useState(false)
  const [userError, setUserError] = useState("")
  const [networkName, setNetworkName] = useState('localhost')
  const SUPPORTED_CHAINS = [31337, 11155111, 57054]; // Localhost, Sepolia, and Sonic

  // Remove dynamic require() logic for ABIs
  // LiquidityPoolABI = require('./abis/LiquidityPool.json');
  // LendingManagerABI = require('./abis/LendingManager.json');

  const initializeContracts = async (provider, signer, networkName) => {
    try {
      console.log('Initializing contracts for network:', networkName);
      // Debug: Check ABI presence
      console.log('LiquidityPool ABI exists:', !!LiquidityPoolABI);
      console.log('LendingManager ABI exists:', !!LendingManagerABI);
      // Check if ABIs are loaded
      if (!LiquidityPoolABI || !LendingManagerABI) {
        throw new Error('ABIs not loaded. Check file paths.');
      }
      // Check if addresses exist
      if (!addresses.LiquidityPool || !addresses.LendingManager) {
        throw new Error('Contract addresses missing in addresses.json');
      }
      const poolAddress = addresses.LiquidityPool;
      const lendingAddress = addresses.LendingManager;
      // Initialize contracts
      const liquidityPoolContract = new ethers.Contract(
        poolAddress,
        LiquidityPoolABI.abi,
        signer
      );
      const lendingContract = new ethers.Contract(
        lendingAddress,
        LendingManagerABI.abi,
        signer
      );
      // Verify contracts are deployed
      const [poolCode, lendingCode] = await Promise.all([
        provider.getCode(poolAddress),
        provider.getCode(lendingAddress)
      ]);
      if (poolCode === '0x') {
        throw new Error(`LiquidityPool not deployed at ${poolAddress}`);
      }
      if (lendingCode === '0x') {
        throw new Error(`LendingManager not deployed at ${lendingAddress}`);
      }
      console.log('Contracts initialized successfully');
      setContract(liquidityPoolContract);
      setLendingManagerContract(lendingContract);
      setProvider(provider);
      setNetworkName(networkName);
      return { liquidityPoolContract, lendingContract };
    } catch (err) {
      console.error('Failed to initialize contracts:', err);
      setError(`Failed to initialize contracts: ${err.message}`);
      return null;
    }
  }

  const connectWallet = async () => {
    try {
      setIsLoading(true);
      setError("");

      if (!window.ethereum) {
        throw new Error("Please install MetaMask to use this application");
      }

      // 1. First check the network
      const chainId = await window.ethereum.request({ method: 'eth_chainId' });
      const chainIdNum = parseInt(chainId, 16);

      if (!SUPPORTED_CHAINS.includes(chainIdNum)) {
        const supportedNetworks = SUPPORTED_CHAINS.map(id => CHAIN_ID_TO_NETWORK[id]).join(' or ');
        throw new Error(`Unsupported network. Please switch to ${supportedNetworks}`);
      }

      const provider = new ethers.BrowserProvider(window.ethereum);
      const accounts = await provider.send("eth_requestAccounts", []);
      const signer = await provider.getSigner();

      // 2. Get network name for contract initialization
      const network = await provider.getNetwork();
      const networkName = CHAIN_ID_TO_NETWORK[Number(network.chainId)] || 'sepolia';

      // 3. Initialize contracts with network context
      const contracts = await initializeContracts(provider, signer, networkName);
      if (!contracts) {
        throw new Error("Failed to initialize contracts");
      }

      setAccount(accounts[0]);
      setProvider(provider);

      // 4. Check roles and pause status
      await checkRoles(contracts.liquidityPoolContract, accounts[0]);
      await checkPauseStatus(contracts.liquidityPoolContract);

      // 5. Update token addresses based on network
      updateTokenAddresses(networkName);

      // 6. Improved network change handler
      const handleNetworkChange = async (chainIdHex) => {
        const newChainId = parseInt(chainIdHex, 16);

        if (!SUPPORTED_CHAINS.includes(newChainId)) {
          const supportedNetworks = SUPPORTED_CHAINS.map(id => CHAIN_ID_TO_NETWORK[id]).join(' or ');
          setError(`Unsupported network. Please switch to ${supportedNetworks}`);
          return;
        }

        try {
          const newProvider = new ethers.BrowserProvider(window.ethereum);
          const newSigner = await newProvider.getSigner();
          const newNetworkName = CHAIN_ID_TO_NETWORK[newChainId] || 'localhost';

          await initializeContracts(newProvider, newSigner, newNetworkName);
          updateTokenAddresses(newNetworkName);
          setError("");
        } catch (err) {
          console.error("Network change failed:", err);
          setError("Failed to handle network change");
        }
      };

      // 7. Add and clean up event listener properly
      window.ethereum.on('chainChanged', handleNetworkChange);

      // 8. Store connection state
      localStorage.setItem('walletConnected', 'true');
      localStorage.setItem('lastConnectedAccount', accounts[0]);
      localStorage.setItem('lastNetwork', networkName);

    } catch (err) {
      console.error(err);
      setError(err.message || "Failed to connect wallet");

      // Clear loading state on error
      setIsLoading(false);
    }
  };

  const disconnectWallet = async () => {
    try {
      setIsLoading(true)
      setError("")
      setAccount(null)
      setIsAdmin(false)
      setIsLiquidator(false)
      setIsPaused(false)
      setContract(null)
      setLendingManagerContract(null)
      setProvider(null)

      // Clear connection state from localStorage
      localStorage.removeItem('walletConnected')
      localStorage.removeItem('lastConnectedAccount')
      localStorage.removeItem('lastNetwork')
    } catch (err) {
      setError("Failed to disconnect wallet")
    } finally {
      setIsLoading(false)
    }
  }

  const switchAccount = async () => {
    try {
      setIsLoading(true);
      setError("");

      if (!window.ethereum) {
        throw new Error("Please install MetaMask to use this application");
      }

      const provider = new ethers.BrowserProvider(window.ethereum);
      const accounts = await provider.send("eth_requestAccounts", []);
      const signer = await provider.getSigner();
      const network = await provider.getNetwork();

      // Determine network name
      const chainId = Number(network.chainId);
      const networkName = CHAIN_ID_TO_NETWORK[chainId] || 'localhost';

      // Initialize contracts with network name
      const contracts = await initializeContracts(provider, signer, networkName);

      if (!contracts) {
        throw new Error("Failed to initialize contracts");
      }

      setAccount(accounts[0]);
      setContract(contracts.liquidityPoolContract);
      setLendingManagerContract(contracts.lendingContract);
      setProvider(provider);
      setNetworkName(networkName);

      await checkRoles(contracts.liquidityPoolContract, accounts[0]);
      await checkPauseStatus(contracts.liquidityPoolContract);

      // Update last connected account in localStorage
      localStorage.setItem('lastConnectedAccount', accounts[0]);
      localStorage.setItem('lastNetwork', networkName);
    } catch (err) {
      setError(err.message || "Failed to switch account");
    } finally {
      setIsLoading(false);
    }
  };

  const safeFormatEther = (value) => {
    try {
      return ethers.formatEther(value);
    } catch (e) {
      console.error('Error formatting value:', value, e);
      return '0';
    }
  };

  const safeContractCall = async (contract, method, ...args) => {
    try {
      return await contract[method](...args);
    } catch (err) {
      console.error(`Contract call error (${method}):`, err);
      return null;
    }
  };

  const checkRoles = async (contract, address) => {
    try {
      const addressStr = String(address).toLowerCase();
      let ownerStr = null;
      try {
        const owner = await contract.owner();
        ownerStr = String(owner).toLowerCase();
        setIsAdmin(ownerStr === addressStr);
      } catch (err) {
        // If contract.owner() fails, assume not admin
        setIsAdmin(false);
      }
      // Only check LIQUIDATOR_ROLE if contract.hasRole exists
      if (typeof contract.hasRole === 'function') {
        try {
          const isLiquidator = await contract.hasRole(await contract.LIQUIDATOR_ROLE(), address);
          setIsLiquidator(isLiquidator || (ownerStr && ownerStr === addressStr));
        } catch (err) {
          setIsLiquidator(ownerStr && ownerStr === addressStr);
        }
      } else {
        setIsLiquidator(ownerStr && ownerStr === addressStr);
      }
    } catch (err) {
      console.error("Failed to check roles:", err);
      setIsAdmin(false);
      setIsLiquidator(false);
    }
  }

  const checkPauseStatus = async (contract) => {
    try {
      // Check if contract exists
      const provider = new ethers.BrowserProvider(window.ethereum)
      const code = await provider.getCode(contract.target)
      if (code === '0x') {
        console.error("Contract does not exist at the specified address")
        setIsPaused(false)
        return
      }

      const paused = await contract.paused()
      setIsPaused(paused)
    } catch (err) {
      console.error("Failed to check pause status:", err)
      setIsPaused(false)
    }
  }

  const togglePause = async () => {
    try {
      setIsLoading(true)
      const provider = new ethers.BrowserProvider(window.ethereum)
      const signer = await provider.getSigner()
      const contract = new ethers.Contract(addresses.LiquidityPool, LiquidityPoolABI.abi, signer)

      const tx = await contract.togglePause()
      await tx.wait()

      await checkPauseStatus(contract)
    } catch (err) {
      setError(err.message || "Failed to toggle pause status")
    } finally {
      setIsLoading(false)
    }
  }

  const formatAddress = (address) => {
    if (!address || typeof address !== 'string') return 'Not Connected'
    return `${address.slice(2, 6)}...${address.slice(-4)}`
  }

  useEffect(() => {
    const checkConnection = async () => {
      if (window.ethereum) {
        try {
          const provider = new ethers.BrowserProvider(window.ethereum)
          const accounts = await provider.listAccounts()
          const network = await provider.getNetwork()
          const detectedNetwork = CHAIN_ID_TO_NETWORK[Number(network.chainId)] || DEFAULT_NETWORK
          setNetworkName(detectedNetwork)
          updateTokenAddresses(detectedNetwork); // Update token addresses based on network
          console.log('Detected network:', detectedNetwork, 'Selected addresses:', addresses)

          // Check if we have a stored connection state
          const wasConnected = localStorage.getItem('walletConnected') === 'true'
          const lastAccount = localStorage.getItem('lastConnectedAccount')

          if (accounts.length > 0 && wasConnected && lastAccount) {
            // Verify the account is still available
            const isAccountAvailable = accounts.some(acc =>
              acc && typeof acc === 'string' &&
              acc.toLowerCase() === lastAccount.toLowerCase()
            )

            if (isAccountAvailable) {
              const signer = await provider.getSigner()
              // Create LiquidityPool contract instance
              const contract = new ethers.Contract(addresses.LiquidityPool, LiquidityPoolABI.abi, signer)
              // Create LendingManager contract instance
              const lendingManagerContract = new ethers.Contract(addresses.LendingManager, LendingManagerABI.abi, signer)

              setAccount(accounts[0])
              setContract(contract)
              setLendingManagerContract(lendingManagerContract)
              setProvider(provider)
              await checkRoles(contract, accounts[0])
              await checkPauseStatus(contract)
            } else {
              // Account is no longer available, clear stored state
              localStorage.removeItem('walletConnected')
              localStorage.removeItem('lastConnectedAccount')
              localStorage.removeItem('lastNetwork')
            }
          }
        } catch (err) {
          console.error("Failed to check connection:", err)
          // Clear stored connection state if there's an error
          localStorage.removeItem('walletConnected')
          localStorage.removeItem('lastConnectedAccount')
          localStorage.removeItem('lastNetwork')
        }
      }
    }

    checkConnection()

    if (window.ethereum) {
      window.ethereum.on("accountsChanged", (accounts) => {
        if (accounts.length === 0) {
          disconnectWallet()
        } else {
          switchAccount()
        }
      })

      // Add chainChanged event listener
      window.ethereum.on("chainChanged", async () => {
        const provider = new ethers.BrowserProvider(window.ethereum)
        const network = await provider.getNetwork()
        const detectedNetwork = CHAIN_ID_TO_NETWORK[Number(network.chainId)] || DEFAULT_NETWORK
        updateTokenAddresses(detectedNetwork); // Update token addresses when chain changes
        window.location.reload()
      })
    }

    // Add UserError event listener
    if (contract) {
      contract.on("UserError", (user, message) => {
        if (user.toLowerCase() === account?.toLowerCase()) {
          setUserError(message)
          // Clear the error after 5 seconds
          setTimeout(() => setUserError(""), 5000)
        }
      })
    }

    return () => {
      if (window.ethereum) {
        window.ethereum.removeListener("accountsChanged", () => { })
        window.ethereum.removeListener("chainChanged", () => { })
      }
      // Remove UserError event listener
      if (contract) {
        contract.removeAllListeners("UserError")
      }
    }
  }, [contract, account])

  return (
    <div className="min-h-screen bg-gray-50">
      <div className="container mx-auto p-4">
        <div className="flex justify-between items-center mb-6">
          <h1 className="text-2xl font-bold">Liquidity Pool</h1>
          {account ? (
            <div className="flex items-center gap-4">
              <span className="text-sm text-gray-600">
                Connected: {formatAddress(account)}
              </span>
              <Button
                variant="outline"
                onClick={disconnectWallet}
                disabled={isLoading}
                className="flex items-center gap-2"
              >
                <LogOut className="h-4 w-4" />
                Disconnect
              </Button>
            </div>
          ) : (
            <Button
              onClick={connectWallet}
              disabled={isLoading}
              className="flex items-center gap-2"
            >
              <Wallet className="h-4 w-4" />
              Connect Wallet
            </Button>
          )}
        </div>

        {error && (
          <Alert variant="destructive" className="mb-4">
            <AlertDescription>{error}</AlertDescription>
          </Alert>
        )}

        {userError && (
          <Alert variant="destructive" className="mb-4">
            <AlertDescription>{userError}</AlertDescription>
          </Alert>
        )}

        {isPaused && (
          <Alert className="mb-4">
            <AlertCircle className="h-4 w-4" />
            <AlertDescription>
              The contract is currently paused. Some functions may be unavailable.
            </AlertDescription>
          </Alert>
        )}

        {account && contract && lendingManagerContract && (
          <Dashboard
            contract={contract}
            lendingManagerContract={lendingManagerContract}
            account={account}
            isAdmin={isAdmin}
            isLiquidator={isLiquidator}
            provider={provider}
          />
        )}
      </div>
    </div>
  )
}<|MERGE_RESOLUTION|>--- conflicted
+++ resolved
@@ -39,11 +39,8 @@
 // Collateral tokens array - will be updated based on network
 const COLLATERAL_TOKENS = [
   {
-<<<<<<< HEAD
     address: '0x0165878A594ca255338adfa4d48449f69242Eb8F', // GLINT
-=======
     address: '0x5AB05FdE3A6B69F1C86A1f0FE489d9099c6e385c', // GLINT
->>>>>>> a78fdbb3
     symbol: 'GLINT',
     name: 'Glint Token',
     isStablecoin: false
