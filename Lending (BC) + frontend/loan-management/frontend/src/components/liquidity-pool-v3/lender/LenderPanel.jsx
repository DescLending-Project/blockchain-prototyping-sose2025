import { useState, useEffect } from 'react'
import { ethers } from 'ethers'
import { Card, CardContent, CardHeader, CardTitle } from '../../ui/card'
import { Button } from '../../ui/button'
import { Input } from '../../ui/input'
import { Alert, AlertDescription } from '../../ui/alert'
import { formatEther, parseEther } from 'ethers'
import { Info, Clock, TrendingUp } from 'lucide-react'
import {
    Tooltip,
    TooltipContent,
    TooltipProvider,
    TooltipTrigger,
} from "../../ui/tooltip"
import { LendingPoolStatus } from '../shared/LendingPoolStatus'

function CountdownTimer({ targetDate, label }) {
    const [timeLeft, setTimeLeft] = useState('')

    useEffect(() => {
        const updateTimer = () => {
            let target;
            if (typeof targetDate === 'bigint') {
                target = new Date(Number(targetDate));
            } else if (typeof targetDate === 'number') {
                target = new Date(targetDate);
            } else if (typeof targetDate === 'string') {
                target = new Date(Number(targetDate));
            } else {
                target = new Date(targetDate);
            }
            const now = new Date()
            const diff = target - now

            if (diff <= 0) {
                setTimeLeft('Ready')
                return
            }

            const hours = Math.floor(diff / (1000 * 60 * 60))
            const minutes = Math.floor((diff % (1000 * 60 * 60)) / (1000 * 60))
            const seconds = Math.floor((diff % (1000 * 60)) / 1000)

            setTimeLeft(`${hours}h ${minutes}m ${seconds}s`)
        }

        updateTimer()
        const interval = setInterval(updateTimer, 1000)
        return () => clearInterval(interval)
    }, [targetDate])

    return (
        <div className="flex items-center gap-2">
            <Clock className="h-4 w-4 text-blue-500" />
            <div>
                <p className="text-sm text-gray-500">{label}</p>
                <p className="font-medium">{timeLeft}</p>
            </div>
        </div>
    )
}

export function LenderPanel({ contract, liquidityPoolContract, account }) {
    const [lenderInfo, setLenderInfo] = useState(null)
    const [depositAmount, setDepositAmount] = useState('')
    const [withdrawAmount, setWithdrawalAmount] = useState('')
    const [isLoading, setIsLoading] = useState(false)
    const [error, setError] = useState('')
    const [interestTiers, setInterestTiers] = useState([])
    const [withdrawalStatus, setWithdrawalStatus] = useState(null)
    const [calculatorAmount, setCalculatorAmount] = useState('')
    const [calculatorDays, setCalculatorDays] = useState('')
    const [potentialInterest, setPotentialInterest] = useState(null)
    const [withdrawalType, setWithdrawalType] = useState('principal') // 'principal' or 'interest'
    const [tokenSymbol, setTokenSymbol] = useState('ETH')
    const [interestHistory, setInterestHistory] = useState([])

    useEffect(() => {
        if (contract && account) {
            loadLenderInfo()
            loadInterestTiers()
            loadWithdrawalStatus()
            checkNetwork()
            loadInterestHistory()
        }
    }, [contract, account])

    const checkNetwork = async () => {
        try {
            const provider = new ethers.BrowserProvider(window.ethereum)
            const network = await provider.getNetwork()
            // Set SONIC for all networks since we're using SONIC
            setTokenSymbol('SONIC')
        } catch (err) {
            console.error('Failed to check network:', err)
            setTokenSymbol('SONIC')
        }
    }

    const loadLenderInfo = async () => {
        try {
            const info = await contract.getLenderInfo(account)
            setLenderInfo({
                balance: info[0],
                pendingInterest: info[1],
                earnedInterest: info[2],
                nextInterestUpdate: info[3],
                penaltyFreeWithdrawalTime: info[4],
                lastDistributionTime: info[5]
            })
        } catch (err) {
            console.error('Failed to load lender info:', err)
            setError('Failed to load lender information')
        }
    }

    const loadInterestTiers = async () => {
        try {
            const tierCount = await contract.getInterestTierCount()
            const tiers = []
            for (let i = 0; i < tierCount; i++) {
                const tier = await contract.getInterestTier(i)
                tiers.push({
                    minAmount: tier[0],
                    rate: tier[1]
                })
            }
            setInterestTiers(tiers)
        } catch (err) {
            console.error('Failed to load interest tiers:', err)
<<<<<<< HEAD
        }
    }

    const loadHistoricalRates = async () => {
        try {
            // Check if the contract has the getHistoricalRates function
            if (typeof contract.getHistoricalRates !== 'function') {
                console.log('Historical rates function not available in contract')
                setHistoricalRates([])
                return
            }

            const currentDay = Math.floor(Date.now() / (24 * 60 * 60 * 1000))
            // Get the user's first deposit timestamp
            const info = await contract.getLenderInfo(account)
            const firstDepositDay = Math.floor(Number(info.penaltyFreeWithdrawalTime) / (24 * 60 * 60))

            // If user hasn't deposited yet, show last 7 days
            const startDay = info.balance > 0 ? firstDepositDay : currentDay - 7

            const rates = await contract.getHistoricalRates(startDay, currentDay)
            setHistoricalRates(rates.map((rate, index) => {
                const date = new Date()
                date.setDate(date.getDate() - (rates.length - 1 - index))
                return {
                    rate: Number(rate) === 0 ? null : (Number(rate) / 1e18 - 1) * 100, // Convert to percentage
                    date: date
                }
            }))
        } catch (err) {
            console.error('Failed to load historical rates:', err)
            setHistoricalRates([])
=======
            setError('Failed to load interest tier information')
>>>>>>> 9d0775d3
        }
    }

    const loadWithdrawalStatus = async () => {
        try {
            const status = await contract.getWithdrawalStatus(account)
            setWithdrawalStatus({
                availableAt: status[0],
                penaltyIfWithdrawnNow: status[1],
                isAvailableWithoutPenalty: status[2],
                nextInterestDistribution: status[3],
                availableInterest: status[4]
            })
        } catch (err) {
            console.error('Failed to load withdrawal status:', err)
            setError('Failed to load withdrawal status')
        }
    }

    const calculatePotentialInterest = async () => {
        try {
            if (!calculatorAmount || !calculatorDays) return
            const amount = parseEther(calculatorAmount)
            const days = parseInt(calculatorDays)
            const interest = await contract.calculatePotentialInterest(amount, days)
            setPotentialInterest(formatEther(interest))
        } catch (err) {
            console.error('Failed to calculate potential interest:', err)
        }
    }

    const handleDeposit = async () => {
        try {
            setIsLoading(true)
            setError('')
            const tx = await contract.depositFunds({ value: ethers.parseEther(depositAmount) })
            await tx.wait()
            await loadLenderInfo()
            setDepositAmount('')
        } catch (err) {
            console.error('Failed to deposit:', err)
            setError(err.message || 'Failed to deposit funds')
        } finally {
            setIsLoading(false)
        }
    }

    const handleRequestWithdrawal = async () => {
        try {
            setIsLoading(true)
            setError('')
            const tx = await contract.requestWithdrawal(ethers.parseEther(withdrawAmount))
            await tx.wait()
            await loadLenderInfo()
            await loadWithdrawalStatus()
            setWithdrawalAmount('')
        } catch (err) {
            console.error('Failed to request withdrawal:', err)
            setError(err.message || 'Failed to request withdrawal')
        } finally {
            setIsLoading(false)
        }
    }

    const handleCompleteWithdrawal = async () => {
        try {
            setIsLoading(true)
            setError('')
            const tx = await contract.completeWithdrawal()
            await tx.wait()
            await loadLenderInfo()
            await loadWithdrawalStatus()
        } catch (err) {
            setError(err.message || 'Failed to complete withdrawal')
        } finally {
            setIsLoading(false)
        }
    }

    const handleCancelWithdrawal = async () => {
        try {
            setIsLoading(true)
            setError('')
            const tx = await contract.cancelPrincipalWithdrawal()
            await tx.wait()
            await loadLenderInfo()
            await loadWithdrawalStatus()
        } catch (err) {
            setError(err.message || 'Failed to cancel withdrawal')
        } finally {
            setIsLoading(false)
        }
    }

    const loadInterestHistory = async () => {
        try {
            const provider = new ethers.BrowserProvider(window.ethereum)
            const block = await provider.getBlock('latest')
            const now = block.timestamp
            const SECONDS_PER_DAY = 86400
            const currentDay = Math.floor(now / SECONDS_PER_DAY)
            const history = []
            for (let i = 6; i >= 0; i--) {
                const dayIndex = currentDay - i
                try {
                    const rate = await contract.dailyInterestRate(dayIndex)
                    history.push({
                        day: new Date((dayIndex * SECONDS_PER_DAY) * 1000),
                        rate: ethers.formatUnits(rate, 18)
                    })
                } catch (err) {
                    history.push({
                        day: new Date((dayIndex * SECONDS_PER_DAY) * 1000),
                        rate: null
                    })
                }
            }
            setInterestHistory(history)
        } catch (err) {
            setInterestHistory([])
        }
    }

    return (
        <div className="space-y-4">
            <LendingPoolStatus contract={liquidityPoolContract} />

            <Card>
                <CardHeader>
                    <CardTitle>Lending Dashboard</CardTitle>
                </CardHeader>
                <CardContent>
                    {lenderInfo && (
                        <div className="space-y-4">
                            {/* Interest Distribution Notice */}
                            <Alert className="bg-blue-50 border-blue-200">
                                <AlertDescription className="text-blue-700">
                                    <div className="space-y-4">
                                        <div className="flex items-center justify-between">
                                            <div>
                                                <p className="font-medium">Next Interest Distribution</p>
                                                <p>{lenderInfo.nextInterestUpdate.toLocaleString()}</p>
                                            </div>
                                            <TooltipProvider>
                                                <Tooltip>
                                                    <TooltipTrigger>
                                                        <Info className="h-4 w-4 text-blue-500" />
                                                    </TooltipTrigger>
                                                    <TooltipContent className="max-w-xs">
                                                        <p>Interest is distributed every 24 hours from your last distribution time.</p>
                                                        <p className="mt-2">Your earned interest will be added to your balance automatically. You can claim it anytime using the "Claim Interest" button.</p>
                                                    </TooltipContent>
                                                </Tooltip>
                                            </TooltipProvider>
                                        </div>
                                        <div className="grid grid-cols-2 gap-4">
                                            <CountdownTimer
                                                targetDate={Number(lenderInfo.nextInterestUpdate)}
                                                label="Time until next interest distribution"
                                            />
                                            <CountdownTimer
                                                targetDate={Number(lenderInfo.penaltyFreeWithdrawalTime)}
                                                label="Time until penalty-free withdrawal"
                                            />
                                        </div>
                                    </div>
                                </AlertDescription>
                            </Alert>

                            <div className="grid grid-cols-2 gap-4">
                                <div>
                                    <p className="text-sm text-gray-500">Your Balance</p>
                                    <p className="text-lg font-semibold">{lenderInfo.balance} SONIC</p>
                                </div>
                                <div>
                                    <p className="text-sm text-gray-500">Pending Interest</p>
                                    <p className="text-lg font-semibold">{lenderInfo.pendingInterest} SONIC</p>
                                </div>
                                <div>
                                    <p className="text-sm text-gray-500">Earned Interest</p>
                                    <p className="text-lg font-semibold">{lenderInfo.earnedInterest} SONIC</p>
                                </div>
                                <div>
                                    <p className="text-sm text-gray-500">Next Interest Update</p>
                                    <p className="text-lg font-semibold">{lenderInfo.nextInterestUpdate.toLocaleString()}</p>
                                </div>
                            </div>

                            <div className="mt-6">
<<<<<<< HEAD
                                <h3 className="text-lg font-semibold mb-2">Interest Rate History</h3>
                                {historicalRates.length > 0 ? (
                                    <div className="grid grid-cols-7 gap-2">
                                        {historicalRates.map((rateData, index) => (
                                            <div key={index} className="p-2 border rounded text-center">
                                                <p className="text-sm text-gray-500">
                                                    {rateData.date.toLocaleDateString(undefined, {
                                                        month: 'short',
                                                        day: 'numeric'
                                                    })}
                                                </p>
                                                <p className="font-medium">
                                                    {rateData.rate === null ? '-' : `${rateData.rate.toFixed(2)}%`}
                                                </p>
                                            </div>
                                        ))}
                                    </div>
                                ) : (
                                    <div className="p-4 border rounded bg-gray-50 text-center">
                                        <p className="text-gray-500">Historical rate data is not available in the current contract.</p>
                                        <p className="text-sm text-gray-400 mt-1">This feature requires contract support for historical rate tracking.</p>
                                    </div>
                                )}
                            </div>

                            <div className="mt-6">
=======
>>>>>>> 9d0775d3
                                <h3 className="text-lg font-semibold mb-2">Interest Calculator</h3>
                                <div className="grid grid-cols-2 gap-4">
                                    <div className="space-y-2">
                                        <label className="text-sm font-medium">Amount ({tokenSymbol})</label>
                                        <Input
                                            type="number"
                                            placeholder="Enter amount"
                                            value={calculatorAmount}
                                            onChange={(e) => {
                                                const value = e.target.value;
                                                if (value === '' || (Number(value) >= 0)) {
                                                    setCalculatorAmount(value);
                                                }
                                            }}
                                            min="0"
                                            step="0.01"
                                            className="w-full"
                                        />
                                    </div>
                                    <div className="space-y-2">
                                        <label className="text-sm font-medium">Days</label>
                                        <Input
                                            type="number"
                                            placeholder="Enter days"
                                            value={calculatorDays}
                                            onChange={(e) => {
                                                const value = e.target.value;
                                                if (value === '' || (Number(value) >= 0)) {
                                                    setCalculatorDays(value);
                                                }
                                            }}
                                            min="0"
                                            step="1"
                                            className="w-full"
                                        />
                                    </div>
                                </div>
                                <Button
                                    className="mt-2"
                                    onClick={calculatePotentialInterest}
                                    disabled={!calculatorAmount || !calculatorDays || Number(calculatorAmount) <= 0 || Number(calculatorDays) <= 0}
                                >
                                    Calculate
                                </Button>
                                {potentialInterest && (
                                    <div className="mt-2 p-2 border rounded">
                                        <p className="text-sm text-gray-500">Potential Interest</p>
                                        <p className="font-medium">{potentialInterest} {tokenSymbol}</p>
                                    </div>
                                )}
                            </div>

                            {withdrawalStatus && (
                                <div className="mt-6 space-y-4">
                                    <Alert>
                                        <Info className="h-4 w-4" />
                                        <AlertDescription>
                                            <div className="space-y-2">
                                                <p>• Minimum deposit: 0.01 {tokenSymbol}</p>
                                                <p>• Maximum deposit: 100 {tokenSymbol}</p>
                                                <p>• Withdrawal cooldown: 24 hours</p>
                                                {!withdrawalStatus.isAvailableWithoutPenalty && (
                                                    <p className="text-red-500">
                                                        • Early withdrawal penalty: {withdrawalStatus.penaltyIfWithdrawnNow} {tokenSymbol}
                                                    </p>
                                                )}
                                                <p>• Next interest distribution: {withdrawalStatus.nextInterestDistribution.toLocaleString()}</p>
                                                <p>• Available interest: {withdrawalStatus.availableInterest} {tokenSymbol}</p>
                                            </div>
                                        </AlertDescription>
                                    </Alert>

                                    {/* Withdrawal Status Card */}
                                    <Card>
                                        <CardHeader>
                                            <CardTitle className="flex items-center gap-2">
                                                Withdrawal Status
                                                <TooltipProvider>
                                                    <Tooltip>
                                                        <TooltipTrigger>
                                                            <Info className="h-4 w-4 text-gray-500" />
                                                        </TooltipTrigger>
                                                        <TooltipContent className="max-w-xs">
                                                            <p>Principal withdrawals have a 24-hour cooldown period.</p>
                                                            <p className="mt-2">Interest can be withdrawn at any time without cooldown.</p>
                                                            <p className="mt-2">Early principal withdrawals incur a 5% penalty.</p>
                                                        </TooltipContent>
                                                    </Tooltip>
                                                </TooltipProvider>
                                            </CardTitle>
                                        </CardHeader>
                                        <CardContent>
                                            <div className="space-y-4">
                                                <div className="grid grid-cols-2 gap-4">
                                                    <div>
                                                        <p className="text-sm text-gray-500">Principal Withdrawal</p>
                                                        <p className="text-lg font-semibold">
                                                            {lenderInfo?.pendingPrincipalWithdrawal ?
                                                                `${formatEther(lenderInfo.pendingPrincipalWithdrawal)} ${tokenSymbol}` :
                                                                'No pending withdrawal'}
                                                        </p>
                                                        {lenderInfo?.pendingPrincipalWithdrawal > 0 && (
                                                            <div className="mt-2 space-y-1">
                                                                <p className="text-sm text-gray-500">
                                                                    Available at: {withdrawalStatus.availableAt.toLocaleString()}
                                                                </p>
                                                                {!withdrawalStatus.isAvailableWithoutPenalty && (
                                                                    <p className="text-sm text-red-500">
                                                                        Early withdrawal penalty: {withdrawalStatus.penaltyIfWithdrawnNow} {tokenSymbol}
                                                                    </p>
                                                                )}
                                                            </div>
                                                        )}
                                                    </div>
                                                    <div>
                                                        <p className="text-sm text-gray-500">Available Interest</p>
                                                        <p className="text-lg font-semibold">{withdrawalStatus.availableInterest} {tokenSymbol}</p>
                                                        <p className="text-sm text-gray-500 mt-2">
                                                            Can be withdrawn anytime
                                                        </p>
                                                    </div>
                                                </div>
                                            </div>
                                        </CardContent>
                                    </Card>
                                </div>
                            )}

                            <div className="space-y-4">
                                <div>
                                    <Input
                                        type="number"
                                        placeholder={`Amount to deposit (${tokenSymbol})`}
                                        value={depositAmount}
                                        onChange={(e) => setDepositAmount(e.target.value)}
                                    />
                                    <Button
                                        className="mt-2"
                                        onClick={handleDeposit}
                                        disabled={isLoading || !depositAmount}
                                    >
                                        Deposit
                                    </Button>
                                </div>

                                <div className="space-y-2">
                                    <div className="flex space-x-2">
                                        <Button
                                            variant={withdrawalType === 'principal' ? 'default' : 'outline'}
                                            onClick={() => setWithdrawalType('principal')}
                                        >
                                            Principal
                                        </Button>
                                        <Button
                                            variant={withdrawalType === 'interest' ? 'default' : 'outline'}
                                            onClick={() => setWithdrawalType('interest')}
                                        >
                                            Interest
                                        </Button>
                                    </div>

                                    {withdrawalType === 'principal' ? (
                                        <>
                                            <div className="relative">
                                                <Input
                                                    type="number"
                                                    placeholder={`Amount to withdraw (${tokenSymbol})`}
                                                    value={withdrawAmount}
                                                    onChange={(e) => setWithdrawAmount(e.target.value)}
                                                />
                                                <TooltipProvider>
                                                    <Tooltip>
                                                        <TooltipTrigger className="absolute right-2 top-2">
                                                            <Info className="h-4 w-4 text-gray-500" />
                                                        </TooltipTrigger>
                                                        <TooltipContent>
                                                            <p>Principal withdrawals require a 24-hour cooldown period.</p>
                                                            <p className="mt-2">Early withdrawals incur a 5% penalty.</p>
                                                        </TooltipContent>
                                                    </Tooltip>
                                                </TooltipProvider>
                                            </div>
                                            <div className="flex space-x-2">
                                                <Button
                                                    onClick={handleRequestWithdrawal}
                                                    disabled={isLoading || !withdrawAmount}
                                                >
                                                    Request Withdrawal
                                                </Button>
                                                {lenderInfo?.pendingPrincipalWithdrawal > 0 && (
                                                    <Button
                                                        onClick={handleCancelWithdrawal}
                                                        disabled={isLoading}
                                                        variant="outline"
                                                    >
                                                        Cancel Withdrawal
                                                    </Button>
                                                )}
                                            </div>
                                            {withdrawalStatus?.canComplete && (
                                                <Button
                                                    onClick={handleCompleteWithdrawal}
                                                    disabled={isLoading}
                                                    className="w-full"
                                                >
                                                    Complete Withdrawal
                                                </Button>
                                            )}
                                        </>
                                    ) : (
                                        <div className="space-y-2">
                                            <Button
                                                onClick={handleRequestWithdrawal}
                                                disabled={isLoading || Number(withdrawalStatus?.availableInterest) === 0}
                                                className="w-full"
                                            >
                                                Withdraw Interest ({withdrawalStatus?.availableInterest} {tokenSymbol})
                                            </Button>
                                            <p className="text-sm text-gray-500 text-center">
                                                Interest can be withdrawn at any time without cooldown
                                            </p>
                                        </div>
                                    )}
                                </div>
                            </div>
                        </div>
                    )}

                    {error && (
                        <Alert variant="destructive" className="mt-4">
                            <AlertDescription>{error}</AlertDescription>
                        </Alert>
                    )}
                </CardContent>
            </Card>

            <Card>
                <CardHeader>
                    <CardTitle className="flex items-center gap-2">
                        <TrendingUp className="h-5 w-5 text-primary" />
                        7-Day Interest Rate History
                    </CardTitle>
                </CardHeader>
                <CardContent>
                    <div className="space-y-6">
                        {/* Interest Rate Line Chart */}
                        <div className="h-48 w-full">
                            <div className="relative h-full w-full">
                                <svg className="h-full w-full" viewBox="0 0 700 200" preserveAspectRatio="none">
                                    {/* Chart Background Grid */}
                                    <g className="grid">
                                        {[0, 1, 2, 3, 4].map((i) => (
                                            <line
                                                key={`grid-${i}`}
                                                x1="0"
                                                y1={40 * i}
                                                x2="700"
                                                y2={40 * i}
                                                stroke="#e5e7eb"
                                                strokeWidth="1"
                                            />
                                        ))}
                                    </g>

                                    {/* Interest Rate Line */}
                                    {interestHistory.length > 0 && (
                                        <>
                                            <path
                                                d={interestHistory.map((entry, i) => {
                                                    const x = (i / (interestHistory.length - 1)) * 700;
                                                    const y = entry.rate ? (1 - Number(entry.rate)) * 160 + 20 : null;
                                                    return i === 0 ? `M ${x} ${y || 100}` : `L ${x} ${y || 100}`;
                                                }).join(' ')}
                                                fill="none"
                                                stroke="hsl(var(--primary))"
                                                strokeWidth="2"
                                            />
                                            {/* Data Points */}
                                            {interestHistory.map((entry, i) => {
                                                const x = (i / (interestHistory.length - 1)) * 700;
                                                const y = entry.rate ? (1 - Number(entry.rate)) * 160 + 20 : 100;
                                                return (
                                                    <circle
                                                        key={i}
                                                        cx={x}
                                                        cy={y}
                                                        r="4"
                                                        fill="hsl(var(--primary))"
                                                    />
                                                );
                                            })}
                                        </>
                                    )}
                                </svg>

                                {/* X-axis Labels */}
                                <div className="absolute bottom-0 left-0 right-0 flex justify-between text-xs text-gray-500">
                                    {interestHistory.map((entry, i) => (
                                        <div key={i} className="text-center" style={{ width: '14.28%' }}>
                                            {entry.day.toLocaleDateString(undefined, { month: 'short', day: 'numeric' })}
                                        </div>
                                    ))}
                                </div>
                            </div>
                        </div>

                        {/* Interest Rate Table */}
                        <div className="rounded-lg border bg-card">
                            <div className="overflow-x-auto">
                                <table className="w-full">
                                    <thead>
                                        <tr className="border-b bg-muted/50">
                                            <th className="px-4 py-3 text-left text-sm font-medium text-muted-foreground">Date</th>
                                            <th className="px-4 py-3 text-left text-sm font-medium text-muted-foreground">Daily Rate</th>
                                            <th className="px-4 py-3 text-left text-sm font-medium text-muted-foreground">Change</th>
                                        </tr>
                                    </thead>
                                    <tbody>
                                        {interestHistory.map((entry, idx) => {
                                            const prevRate = idx > 0 ? Number(interestHistory[idx - 1].rate) : null;
                                            const currentRate = Number(entry.rate);
                                            const change = prevRate !== null && !isNaN(currentRate)
                                                ? ((currentRate - prevRate) / prevRate * 100).toFixed(2)
                                                : null;

                                            return (
                                                <tr key={idx} className="border-b last:border-0 hover:bg-muted/50 transition-colors">
                                                    <td className="px-4 py-3 text-sm">
                                                        {entry.day.toLocaleDateString(undefined, {
                                                            weekday: 'short',
                                                            month: 'short',
                                                            day: 'numeric'
                                                        })}
                                                    </td>
                                                    <td className="px-4 py-3 text-sm font-medium">
                                                        {entry.rate !== null ? `${Number(entry.rate).toFixed(4)}%` : 'N/A'}
                                                    </td>
                                                    <td className="px-4 py-3 text-sm">
                                                        {change !== null ? (
                                                            <span className={`${Number(change) > 0 ? 'text-green-600' : Number(change) < 0 ? 'text-red-600' : 'text-gray-600'}`}>
                                                                {change > 0 ? '+' : ''}{change}%
                                                            </span>
                                                        ) : '—'}
                                                    </td>
                                                </tr>
                                            );
                                        })}
                                    </tbody>
                                </table>
                            </div>
                        </div>
                    </div>
                </CardContent>
            </Card>
        </div>
    )
} <|MERGE_RESOLUTION|>--- conflicted
+++ resolved
@@ -128,7 +128,7 @@
             setInterestTiers(tiers)
         } catch (err) {
             console.error('Failed to load interest tiers:', err)
-<<<<<<< HEAD
+            setError('Failed to load interest tier information')
         }
     }
 
@@ -137,33 +137,29 @@
             // Check if the contract has the getHistoricalRates function
             if (typeof contract.getHistoricalRates !== 'function') {
                 console.log('Historical rates function not available in contract')
-                setHistoricalRates([])
-                return
+                return []
             }
 
             const currentDay = Math.floor(Date.now() / (24 * 60 * 60 * 1000))
             // Get the user's first deposit timestamp
             const info = await contract.getLenderInfo(account)
-            const firstDepositDay = Math.floor(Number(info.penaltyFreeWithdrawalTime) / (24 * 60 * 60))
+            const firstDepositDay = Math.floor(Number(info[4]) / (24 * 60 * 60))
 
             // If user hasn't deposited yet, show last 7 days
-            const startDay = info.balance > 0 ? firstDepositDay : currentDay - 7
+            const startDay = info[0] > 0 ? firstDepositDay : currentDay - 7
 
             const rates = await contract.getHistoricalRates(startDay, currentDay)
-            setHistoricalRates(rates.map((rate, index) => {
+            return rates.map((rate, index) => {
                 const date = new Date()
                 date.setDate(date.getDate() - (rates.length - 1 - index))
                 return {
                     rate: Number(rate) === 0 ? null : (Number(rate) / 1e18 - 1) * 100, // Convert to percentage
                     date: date
                 }
-            }))
+            })
         } catch (err) {
             console.error('Failed to load historical rates:', err)
-            setHistoricalRates([])
-=======
-            setError('Failed to load interest tier information')
->>>>>>> 9d0775d3
+            return []
         }
     }
 
@@ -353,35 +349,6 @@
                             </div>
 
                             <div className="mt-6">
-<<<<<<< HEAD
-                                <h3 className="text-lg font-semibold mb-2">Interest Rate History</h3>
-                                {historicalRates.length > 0 ? (
-                                    <div className="grid grid-cols-7 gap-2">
-                                        {historicalRates.map((rateData, index) => (
-                                            <div key={index} className="p-2 border rounded text-center">
-                                                <p className="text-sm text-gray-500">
-                                                    {rateData.date.toLocaleDateString(undefined, {
-                                                        month: 'short',
-                                                        day: 'numeric'
-                                                    })}
-                                                </p>
-                                                <p className="font-medium">
-                                                    {rateData.rate === null ? '-' : `${rateData.rate.toFixed(2)}%`}
-                                                </p>
-                                            </div>
-                                        ))}
-                                    </div>
-                                ) : (
-                                    <div className="p-4 border rounded bg-gray-50 text-center">
-                                        <p className="text-gray-500">Historical rate data is not available in the current contract.</p>
-                                        <p className="text-sm text-gray-400 mt-1">This feature requires contract support for historical rate tracking.</p>
-                                    </div>
-                                )}
-                            </div>
-
-                            <div className="mt-6">
-=======
->>>>>>> 9d0775d3
                                 <h3 className="text-lg font-semibold mb-2">Interest Calculator</h3>
                                 <div className="grid grid-cols-2 gap-4">
                                     <div className="space-y-2">
