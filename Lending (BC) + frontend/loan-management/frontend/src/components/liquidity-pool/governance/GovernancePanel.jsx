--- conflicted
+++ resolved
@@ -292,17 +292,6 @@
         ]
     },
     {
-<<<<<<< HEAD
-        label: "RISC Zero Verifier",
-        contract: addresses.RiscZeroVerifier,
-        functions: [
-            {
-                label: "Authorize Server",
-                selector: getSelector("authorizeServer(string,bool)"),
-                params: [
-                    { name: "serverName", type: "string", tooltip: "Name of the server to authorize/deauthorize" },
-                    { name: "authorized", type: "bool", tooltip: "Whether the server should be authorized (true/false)" }
-=======
         label: "Verifier Management",
         contract: addresses.LiquidityPool,
         functions: [
@@ -318,21 +307,13 @@
                 selector: getSelector("authorizeCreditScoreServer(string)"),
                 params: [
                     { name: "serverName", type: "string", tooltip: "Name of the server to authorize (e.g., openbanking-api.example.com)" }
->>>>>>> 33c28b11
                 ]
             },
             {
                 label: "Authorize State Root Provider",
-<<<<<<< HEAD
-                selector: getSelector("authorizeStateRootProvider(string,bool)"),
-                params: [
-                    { name: "providerName", type: "string", tooltip: "Name of the state root provider to authorize/deauthorize" },
-                    { name: "authorized", type: "bool", tooltip: "Whether the provider should be authorized (true/false)" }
-=======
                 selector: getSelector("authorizeCreditScoreStateRootProvider(string)"),
                 params: [
                     { name: "providerName", type: "string", tooltip: "Name of the state root provider to authorize" }
->>>>>>> 33c28b11
                 ]
             },
             {
