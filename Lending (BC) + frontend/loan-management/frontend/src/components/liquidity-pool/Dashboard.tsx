--- conflicted
+++ resolved
@@ -68,13 +68,8 @@
             }
         } else {
             console.log('TLSN Extension not available');
-<<<<<<< HEAD
             setTlsnStatus('TLSN Extension not found. Please install the extension first.');
-=======
             console.log('Available functions:', Object.keys(window).filter(key => key.includes('tlsn')));
-
-            setTlsnStatus('TLSN Extension not found. This is a demo feature - extension not required for basic functionality.');
->>>>>>> 3c7ec549
             setTlsnStatusType('error');
 
             // Clear warning message after 5 seconds
