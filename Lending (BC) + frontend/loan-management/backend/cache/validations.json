{
  "version": "3.4",
  "log": [
    {
<<<<<<< HEAD
      "@chainlink/contracts/src/v0.8/shared/interfaces/AggregatorV3Interface.sol:AggregatorV3Interface": {
        "src": "@chainlink/contracts/src/v0.8/shared/interfaces/AggregatorV3Interface.sol:5",
        "inherit": [],
        "libraries": [],
        "methods": [
          "decimals()",
          "description()",
          "version()",
          "getRoundData(uint80)",
          "latestRoundData()"
        ],
        "linkReferences": [],
        "errors": [],
        "layout": {
          "storage": [],
          "types": {},
          "layoutVersion": "1.2",
          "flat": false,
          "namespaces": {}
        },
        "solcVersion": "0.8.28"
      },
      "contracts/MockPriceFeed.sol:MockPriceFeed": {
        "src": "contracts/MockPriceFeed.sol:6",
        "version": {
          "withMetadata": "1ddbe8c4d623fa380005e4971c5172f62d5f72edfcccb2be471370b40fc88250",
          "withoutMetadata": "50851b52b7e5f16722197fc00bc33782a27510803e207e5ba0e8d5e90aa2a7d7",
          "linkedWithoutMetadata": "50851b52b7e5f16722197fc00bc33782a27510803e207e5ba0e8d5e90aa2a7d7"
        },
        "inherit": [
          "@chainlink/contracts/src/v0.8/shared/interfaces/AggregatorV3Interface.sol:AggregatorV3Interface"
        ],
        "libraries": [],
        "methods": [
          "(int256,uint8)",
          "decimals()",
          "description()",
          "version()",
          "latestRoundData()",
          "getRoundData(uint80)",
          "setPrice(int256)"
        ],
        "linkReferences": [],
        "errors": [
          {
            "kind": "constructor",
            "contract": "MockPriceFeed",
            "src": "contracts/MockPriceFeed.sol:10"
          }
        ],
        "layout": {
          "storage": [
            {
              "label": "_price",
              "offset": 0,
              "slot": "0",
              "type": "t_int256",
              "contract": "MockPriceFeed",
              "src": "contracts/MockPriceFeed.sol:7"
            },
            {
              "label": "_decimals",
              "offset": 0,
              "slot": "1",
              "type": "t_uint8",
              "contract": "MockPriceFeed",
              "src": "contracts/MockPriceFeed.sol:8"
            }
          ],
          "types": {
            "t_int256": {
              "label": "int256",
              "numberOfBytes": "32"
            },
            "t_uint8": {
              "label": "uint8",
              "numberOfBytes": "1"
            }
          },
          "layoutVersion": "1.2",
          "flat": true,
          "namespaces": {}
        },
        "solcVersion": "0.8.28"
      }
    },
    {
      "@chainlink/contracts/src/v0.8/shared/interfaces/AggregatorV3Interface.sol:AggregatorV3Interface": {
        "src": "@chainlink/contracts/src/v0.8/shared/interfaces/AggregatorV3Interface.sol:5",
        "inherit": [],
        "libraries": [],
        "methods": [
          "decimals()",
          "description()",
          "version()",
          "getRoundData(uint80)",
          "latestRoundData()"
        ],
        "linkReferences": [],
        "errors": [],
        "layout": {
          "storage": [],
          "types": {},
          "layoutVersion": "1.2",
          "flat": false,
          "namespaces": {}
        },
        "solcVersion": "0.8.28"
      },
      "@openzeppelin/contracts-upgradeable/access/OwnableUpgradeable.sol:OwnableUpgradeable": {
        "src": "@openzeppelin/contracts-upgradeable/access/OwnableUpgradeable.sol:21",
        "inherit": [
          "@openzeppelin/contracts-upgradeable/utils/ContextUpgradeable.sol:ContextUpgradeable",
          "@openzeppelin/contracts-upgradeable/proxy/utils/Initializable.sol:Initializable"
        ],
        "libraries": [],
        "methods": [
          "owner()",
          "renounceOwnership()",
          "transferOwnership(address)"
        ],
        "linkReferences": [],
        "errors": [],
        "layout": {
          "storage": [],
          "types": {
            "t_address": {
              "label": "address",
              "numberOfBytes": "20"
            },
            "t_bool": {
              "label": "bool",
              "numberOfBytes": "1"
            },
            "t_struct(InitializableStorage)119_storage": {
              "label": "struct Initializable.InitializableStorage",
              "members": [
                {
                  "label": "_initialized",
                  "type": "t_uint64",
                  "offset": 0,
                  "slot": "0"
                },
                {
                  "label": "_initializing",
                  "type": "t_bool",
                  "offset": 8,
                  "slot": "0"
                }
              ],
              "numberOfBytes": "32"
            },
            "t_struct(OwnableStorage)59_storage": {
              "label": "struct OwnableUpgradeable.OwnableStorage",
              "members": [
                {
                  "label": "_owner",
                  "type": "t_address",
                  "offset": 0,
                  "slot": "0"
                }
              ],
              "numberOfBytes": "32"
            },
            "t_uint64": {
              "label": "uint64",
              "numberOfBytes": "8"
            }
          },
          "layoutVersion": "1.2",
          "flat": false,
          "namespaces": {
            "erc7201:openzeppelin.storage.Ownable": [
              {
                "contract": "OwnableUpgradeable",
                "label": "_owner",
                "type": "t_address",
                "src": "@openzeppelin/contracts-upgradeable/access/OwnableUpgradeable.sol:24",
                "offset": 0,
                "slot": "0"
              }
            ],
            "erc7201:openzeppelin.storage.Initializable": [
              {
                "contract": "Initializable",
                "label": "_initialized",
                "type": "t_uint64",
                "src": "@openzeppelin/contracts-upgradeable/proxy/utils/Initializable.sol:69",
                "offset": 0,
                "slot": "0"
              },
              {
                "contract": "Initializable",
                "label": "_initializing",
                "type": "t_bool",
                "src": "@openzeppelin/contracts-upgradeable/proxy/utils/Initializable.sol:73",
                "offset": 8,
                "slot": "0"
              }
            ]
          }
        },
        "solcVersion": "0.8.28"
      },
      "@openzeppelin/contracts-upgradeable/proxy/utils/Initializable.sol:Initializable": {
        "src": "@openzeppelin/contracts-upgradeable/proxy/utils/Initializable.sol:56",
        "inherit": [],
        "libraries": [],
        "methods": [],
        "linkReferences": [],
        "errors": [],
        "layout": {
          "storage": [],
          "types": {
            "t_bool": {
              "label": "bool",
              "numberOfBytes": "1"
            },
            "t_struct(InitializableStorage)119_storage": {
              "label": "struct Initializable.InitializableStorage",
              "members": [
                {
                  "label": "_initialized",
                  "type": "t_uint64",
                  "offset": 0,
                  "slot": "0"
                },
                {
                  "label": "_initializing",
                  "type": "t_bool",
                  "offset": 8,
                  "slot": "0"
                }
              ],
              "numberOfBytes": "32"
            },
            "t_uint64": {
              "label": "uint64",
              "numberOfBytes": "8"
            }
          },
          "layoutVersion": "1.2",
          "flat": false,
          "namespaces": {
            "erc7201:openzeppelin.storage.Initializable": [
              {
                "contract": "Initializable",
                "label": "_initialized",
                "type": "t_uint64",
                "src": "@openzeppelin/contracts-upgradeable/proxy/utils/Initializable.sol:69",
                "offset": 0,
                "slot": "0"
              },
              {
                "contract": "Initializable",
                "label": "_initializing",
                "type": "t_bool",
                "src": "@openzeppelin/contracts-upgradeable/proxy/utils/Initializable.sol:73",
                "offset": 8,
                "slot": "0"
              }
            ]
          }
        },
        "solcVersion": "0.8.28"
      },
      "@openzeppelin/contracts-upgradeable/utils/ContextUpgradeable.sol:ContextUpgradeable": {
        "src": "@openzeppelin/contracts-upgradeable/utils/ContextUpgradeable.sol:17",
        "inherit": [
          "@openzeppelin/contracts-upgradeable/proxy/utils/Initializable.sol:Initializable"
        ],
        "libraries": [],
        "methods": [],
        "linkReferences": [],
        "errors": [],
        "layout": {
          "storage": [],
          "types": {
            "t_bool": {
              "label": "bool",
              "numberOfBytes": "1"
            },
            "t_struct(InitializableStorage)119_storage": {
              "label": "struct Initializable.InitializableStorage",
              "members": [
                {
                  "label": "_initialized",
                  "type": "t_uint64",
                  "offset": 0,
                  "slot": "0"
                },
                {
                  "label": "_initializing",
                  "type": "t_bool",
                  "offset": 8,
                  "slot": "0"
                }
              ],
              "numberOfBytes": "32"
            },
            "t_uint64": {
              "label": "uint64",
              "numberOfBytes": "8"
            }
          },
          "layoutVersion": "1.2",
          "flat": false,
          "namespaces": {
            "erc7201:openzeppelin.storage.Initializable": [
              {
                "contract": "Initializable",
                "label": "_initialized",
                "type": "t_uint64",
                "src": "@openzeppelin/contracts-upgradeable/proxy/utils/Initializable.sol:69",
                "offset": 0,
                "slot": "0"
              },
              {
                "contract": "Initializable",
                "label": "_initializing",
                "type": "t_bool",
                "src": "@openzeppelin/contracts-upgradeable/proxy/utils/Initializable.sol:73",
                "offset": 8,
                "slot": "0"
              }
            ]
          }
        },
        "solcVersion": "0.8.28"
      },
      "@openzeppelin/contracts/interfaces/draft-IERC6093.sol:IERC1155Errors": {
        "src": "@openzeppelin/contracts/interfaces/draft-IERC6093.sol:113",
        "inherit": [],
        "libraries": [],
        "methods": [],
        "linkReferences": [],
        "errors": [],
        "layout": {
          "storage": [],
          "types": {},
          "layoutVersion": "1.2",
          "flat": false,
          "namespaces": {}
        },
        "solcVersion": "0.8.28"
      },
      "@openzeppelin/contracts/interfaces/draft-IERC6093.sol:IERC20Errors": {
        "src": "@openzeppelin/contracts/interfaces/draft-IERC6093.sol:9",
        "inherit": [],
        "libraries": [],
        "methods": [],
        "linkReferences": [],
        "errors": [],
        "layout": {
          "storage": [],
          "types": {},
          "layoutVersion": "1.2",
          "flat": false,
          "namespaces": {}
        },
        "solcVersion": "0.8.28"
      },
      "@openzeppelin/contracts/interfaces/draft-IERC6093.sol:IERC721Errors": {
        "src": "@openzeppelin/contracts/interfaces/draft-IERC6093.sol:55",
        "inherit": [],
        "libraries": [],
        "methods": [],
        "linkReferences": [],
        "errors": [],
        "layout": {
          "storage": [],
          "types": {},
          "layoutVersion": "1.2",
          "flat": false,
          "namespaces": {}
        },
        "solcVersion": "0.8.28"
      },
      "@openzeppelin/contracts/token/ERC20/ERC20.sol:ERC20": {
        "src": "@openzeppelin/contracts/token/ERC20/ERC20.sol:29",
        "inherit": [
          "@openzeppelin/contracts/interfaces/draft-IERC6093.sol:IERC20Errors",
          "@openzeppelin/contracts/token/ERC20/extensions/IERC20Metadata.sol:IERC20Metadata",
          "@openzeppelin/contracts/token/ERC20/IERC20.sol:IERC20",
          "@openzeppelin/contracts/utils/Context.sol:Context"
        ],
        "libraries": [],
        "methods": [
          "name()",
          "symbol()",
          "decimals()",
          "totalSupply()",
          "balanceOf(address)",
          "transfer(address,uint256)",
          "allowance(address,address)",
          "approve(address,uint256)",
          "transferFrom(address,address,uint256)"
        ],
        "linkReferences": [],
        "errors": [
          {
            "kind": "constructor",
            "contract": "ERC20",
            "src": "@openzeppelin/contracts/token/ERC20/ERC20.sol:44"
          }
        ],
        "layout": {
          "storage": [
            {
              "label": "_balances",
              "offset": 0,
              "slot": "0",
              "type": "t_mapping(t_address,t_uint256)",
              "contract": "ERC20",
              "src": "@openzeppelin/contracts/token/ERC20/ERC20.sol:30"
            },
            {
              "label": "_allowances",
              "offset": 0,
              "slot": "1",
              "type": "t_mapping(t_address,t_mapping(t_address,t_uint256))",
              "contract": "ERC20",
              "src": "@openzeppelin/contracts/token/ERC20/ERC20.sol:32"
            },
            {
              "label": "_totalSupply",
              "offset": 0,
              "slot": "2",
              "type": "t_uint256",
              "contract": "ERC20",
              "src": "@openzeppelin/contracts/token/ERC20/ERC20.sol:34"
            },
            {
              "label": "_name",
              "offset": 0,
              "slot": "3",
              "type": "t_string_storage",
              "contract": "ERC20",
              "src": "@openzeppelin/contracts/token/ERC20/ERC20.sol:36"
            },
            {
              "label": "_symbol",
              "offset": 0,
              "slot": "4",
              "type": "t_string_storage",
              "contract": "ERC20",
              "src": "@openzeppelin/contracts/token/ERC20/ERC20.sol:37"
            }
          ],
          "types": {
            "t_address": {
              "label": "address",
              "numberOfBytes": "20"
            },
            "t_mapping(t_address,t_mapping(t_address,t_uint256))": {
              "label": "mapping(address => mapping(address => uint256))",
              "numberOfBytes": "32"
            },
            "t_mapping(t_address,t_uint256)": {
              "label": "mapping(address => uint256)",
              "numberOfBytes": "32"
            },
            "t_string_storage": {
              "label": "string",
              "numberOfBytes": "32"
            },
            "t_uint256": {
              "label": "uint256",
              "numberOfBytes": "32"
            }
          },
          "layoutVersion": "1.2",
          "flat": true,
          "namespaces": {}
        },
        "solcVersion": "0.8.28"
      },
      "@openzeppelin/contracts/token/ERC20/IERC20.sol:IERC20": {
        "src": "@openzeppelin/contracts/token/ERC20/IERC20.sol:9",
        "inherit": [],
        "libraries": [],
        "methods": [
          "totalSupply()",
          "balanceOf(address)",
          "transfer(address,uint256)",
          "allowance(address,address)",
          "approve(address,uint256)",
          "transferFrom(address,address,uint256)"
        ],
        "linkReferences": [],
        "errors": [],
        "layout": {
          "storage": [],
          "types": {},
          "layoutVersion": "1.2",
          "flat": false,
          "namespaces": {}
        },
        "solcVersion": "0.8.28"
      },
      "@openzeppelin/contracts/token/ERC20/extensions/IERC20Metadata.sol:IERC20Metadata": {
        "src": "@openzeppelin/contracts/token/ERC20/extensions/IERC20Metadata.sol:11",
        "inherit": [
          "@openzeppelin/contracts/token/ERC20/IERC20.sol:IERC20"
        ],
        "libraries": [],
        "methods": [
          "name()",
          "symbol()",
          "decimals()"
        ],
        "linkReferences": [],
        "errors": [],
        "layout": {
          "storage": [],
          "types": {},
          "layoutVersion": "1.2",
          "flat": false,
          "namespaces": {}
        },
        "solcVersion": "0.8.28"
      },
      "@openzeppelin/contracts/utils/Context.sol:Context": {
        "src": "@openzeppelin/contracts/utils/Context.sol:16",
        "inherit": [],
        "libraries": [],
        "methods": [],
        "linkReferences": [],
        "errors": [],
        "layout": {
          "storage": [],
          "types": {},
          "layoutVersion": "1.2",
          "flat": false,
          "namespaces": {}
        },
        "solcVersion": "0.8.28"
      },
      "contracts/GlintToken.sol:GlintToken": {
        "src": "contracts/GlintToken.sol:8",
        "version": {
          "withMetadata": "8b284d845728356473db926d802b94bef88551cd4bd5c4b1571295053b3a2f9b",
          "withoutMetadata": "82ee07347b516beabf11ec3a7f3a468d8708f8c20401658bd429ea9975b47cb6",
          "linkedWithoutMetadata": "82ee07347b516beabf11ec3a7f3a468d8708f8c20401658bd429ea9975b47cb6"
        },
        "inherit": [
          "@openzeppelin/contracts/token/ERC20/ERC20.sol:ERC20",
          "@openzeppelin/contracts/interfaces/draft-IERC6093.sol:IERC20Errors",
          "@openzeppelin/contracts/token/ERC20/extensions/IERC20Metadata.sol:IERC20Metadata",
          "@openzeppelin/contracts/token/ERC20/IERC20.sol:IERC20",
          "@openzeppelin/contracts/utils/Context.sol:Context"
        ],
        "libraries": [],
        "methods": [
          "(uint256)"
        ],
        "linkReferences": [],
        "errors": [
          {
            "kind": "constructor",
            "contract": "GlintToken",
            "src": "contracts/GlintToken.sol:9"
          }
        ],
        "layout": {
          "storage": [
            {
              "label": "_balances",
              "offset": 0,
              "slot": "0",
              "type": "t_mapping(t_address,t_uint256)",
              "contract": "ERC20",
              "src": "@openzeppelin/contracts/token/ERC20/ERC20.sol:30"
            },
            {
              "label": "_allowances",
              "offset": 0,
              "slot": "1",
              "type": "t_mapping(t_address,t_mapping(t_address,t_uint256))",
              "contract": "ERC20",
              "src": "@openzeppelin/contracts/token/ERC20/ERC20.sol:32"
            },
            {
              "label": "_totalSupply",
              "offset": 0,
              "slot": "2",
              "type": "t_uint256",
              "contract": "ERC20",
              "src": "@openzeppelin/contracts/token/ERC20/ERC20.sol:34"
            },
            {
              "label": "_name",
              "offset": 0,
              "slot": "3",
              "type": "t_string_storage",
              "contract": "ERC20",
              "src": "@openzeppelin/contracts/token/ERC20/ERC20.sol:36"
            },
            {
              "label": "_symbol",
              "offset": 0,
              "slot": "4",
              "type": "t_string_storage",
              "contract": "ERC20",
              "src": "@openzeppelin/contracts/token/ERC20/ERC20.sol:37"
            }
          ],
          "types": {
            "t_address": {
              "label": "address",
              "numberOfBytes": "20"
            },
            "t_mapping(t_address,t_mapping(t_address,t_uint256))": {
              "label": "mapping(address => mapping(address => uint256))",
              "numberOfBytes": "32"
            },
            "t_mapping(t_address,t_uint256)": {
              "label": "mapping(address => uint256)",
              "numberOfBytes": "32"
            },
            "t_string_storage": {
              "label": "string",
              "numberOfBytes": "32"
            },
            "t_uint256": {
              "label": "uint256",
              "numberOfBytes": "32"
            }
          },
          "layoutVersion": "1.2",
          "flat": true,
          "namespaces": {}
        },
        "solcVersion": "0.8.28"
      },
      "contracts/LiquidityPool.sol:LiquidityPool": {
        "src": "contracts/LiquidityPool.sol:4",
        "version": {
          "withMetadata": "c91b62fac7aea16b73ebbddad338b36783b6342142832cc36c4917148065c52e",
          "withoutMetadata": "3ffc6eb8001d2b8bfed7a97df2f19426905314e874c6c8ec63c140fcfa1188e0",
          "linkedWithoutMetadata": "3ffc6eb8001d2b8bfed7a97df2f19426905314e874c6c8ec63c140fcfa1188e0"
        },
        "inherit": [],
        "libraries": [],
        "methods": [
          "()",
          "()",
          "extract(uint256)",
          "getBalance()",
          "borrow(uint256)",
          "repay()",
          "getMyDebt()",
          "setCreditScore(address,uint8)",
          "transferOwnership(address)"
        ],
        "linkReferences": [],
        "errors": [
          {
            "kind": "constructor",
            "contract": "LiquidityPool",
            "src": "contracts/LiquidityPool.sol:21"
          }
        ],
        "layout": {
          "storage": [
            {
              "label": "owner",
              "offset": 0,
              "slot": "0",
              "type": "t_address",
              "contract": "LiquidityPool",
              "src": "contracts/LiquidityPool.sol:5"
            },
            {
              "label": "totalFunds",
              "offset": 0,
              "slot": "1",
              "type": "t_uint256",
              "contract": "LiquidityPool",
              "src": "contracts/LiquidityPool.sol:6"
            },
            {
              "label": "locked",
              "offset": 0,
              "slot": "2",
              "type": "t_bool",
              "contract": "LiquidityPool",
              "src": "contracts/LiquidityPool.sol:7"
            },
            {
              "label": "userDebt",
              "offset": 0,
              "slot": "3",
              "type": "t_mapping(t_address,t_uint256)",
              "contract": "LiquidityPool",
              "src": "contracts/LiquidityPool.sol:10"
            },
            {
              "label": "creditScore",
              "offset": 0,
              "slot": "4",
              "type": "t_mapping(t_address,t_uint8)",
              "contract": "LiquidityPool",
              "src": "contracts/LiquidityPool.sol:12"
            },
            {
              "label": "borrowTimestamp",
              "offset": 0,
              "slot": "5",
              "type": "t_mapping(t_address,t_uint256)",
              "contract": "LiquidityPool",
              "src": "contracts/LiquidityPool.sol:14"
            }
          ],
          "types": {
            "t_address": {
              "label": "address",
              "numberOfBytes": "20"
            },
            "t_bool": {
              "label": "bool",
              "numberOfBytes": "1"
            },
            "t_mapping(t_address,t_uint256)": {
              "label": "mapping(address => uint256)",
              "numberOfBytes": "32"
            },
            "t_mapping(t_address,t_uint8)": {
              "label": "mapping(address => uint8)",
              "numberOfBytes": "32"
            },
            "t_uint256": {
              "label": "uint256",
              "numberOfBytes": "32"
            },
            "t_uint8": {
              "label": "uint8",
              "numberOfBytes": "1"
            }
          },
          "layoutVersion": "1.2",
          "flat": true,
          "namespaces": {}
        },
        "solcVersion": "0.8.28"
      },
      "contracts/LiquidityPoolV1.sol:LiquidityPoolV1": {
        "src": "contracts/LiquidityPoolV1.sol:6",
        "version": {
          "withMetadata": "5e2dea133cc155c20959295e9e2b7530c618bc7087ccf172f530e809f95633a4",
          "withoutMetadata": "f5e755bb1dd55ac93c179eb3e45534bb1eaa6ce9ea6ecd411ff65681c98a357a",
          "linkedWithoutMetadata": "f5e755bb1dd55ac93c179eb3e45534bb1eaa6ce9ea6ecd411ff65681c98a357a"
        },
        "inherit": [
          "@openzeppelin/contracts-upgradeable/proxy/utils/Initializable.sol:Initializable"
        ],
        "libraries": [],
        "methods": [
          "initialize(address)",
          "()",
          "extract(uint256)",
          "getBalance()",
          "borrow(uint256)",
          "repay()",
          "getMyDebt()",
          "setCreditScore(address,uint8)",
          "transferOwnership(address)"
        ],
        "linkReferences": [],
        "errors": [],
        "layout": {
          "storage": [
            {
              "label": "owner",
              "offset": 0,
              "slot": "0",
              "type": "t_address",
              "contract": "LiquidityPoolV1",
              "src": "contracts/LiquidityPoolV1.sol:7"
            },
            {
              "label": "totalFunds",
              "offset": 0,
              "slot": "1",
              "type": "t_uint256",
              "contract": "LiquidityPoolV1",
              "src": "contracts/LiquidityPoolV1.sol:8"
            },
            {
              "label": "locked",
              "offset": 0,
              "slot": "2",
              "type": "t_bool",
              "contract": "LiquidityPoolV1",
              "src": "contracts/LiquidityPoolV1.sol:9"
            },
            {
              "label": "userDebt",
              "offset": 0,
              "slot": "3",
              "type": "t_mapping(t_address,t_uint256)",
              "contract": "LiquidityPoolV1",
              "src": "contracts/LiquidityPoolV1.sol:11"
            },
            {
              "label": "creditScore",
              "offset": 0,
              "slot": "4",
              "type": "t_mapping(t_address,t_uint8)",
              "contract": "LiquidityPoolV1",
              "src": "contracts/LiquidityPoolV1.sol:12"
            },
            {
              "label": "borrowTimestamp",
              "offset": 0,
              "slot": "5",
              "type": "t_mapping(t_address,t_uint256)",
              "contract": "LiquidityPoolV1",
              "src": "contracts/LiquidityPoolV1.sol:13"
            }
          ],
          "types": {
            "t_bool": {
              "label": "bool",
              "numberOfBytes": "1"
            },
            "t_struct(InitializableStorage)119_storage": {
              "label": "struct Initializable.InitializableStorage",
              "members": [
                {
                  "label": "_initialized",
                  "type": "t_uint64",
                  "offset": 0,
                  "slot": "0"
                },
                {
                  "label": "_initializing",
                  "type": "t_bool",
                  "offset": 8,
                  "slot": "0"
                }
              ],
              "numberOfBytes": "32"
            },
            "t_uint64": {
              "label": "uint64",
              "numberOfBytes": "8"
            },
            "t_address": {
              "label": "address",
              "numberOfBytes": "20"
            },
            "t_mapping(t_address,t_uint256)": {
              "label": "mapping(address => uint256)",
              "numberOfBytes": "32"
            },
            "t_mapping(t_address,t_uint8)": {
              "label": "mapping(address => uint8)",
              "numberOfBytes": "32"
            },
            "t_uint256": {
              "label": "uint256",
              "numberOfBytes": "32"
            },
            "t_uint8": {
              "label": "uint8",
              "numberOfBytes": "1"
            }
          },
          "layoutVersion": "1.2",
          "flat": true,
          "namespaces": {
            "erc7201:openzeppelin.storage.Initializable": [
              {
                "contract": "Initializable",
                "label": "_initialized",
                "type": "t_uint64",
                "src": "@openzeppelin/contracts-upgradeable/proxy/utils/Initializable.sol:69",
                "offset": 0,
                "slot": "0"
              },
              {
                "contract": "Initializable",
                "label": "_initializing",
                "type": "t_bool",
                "src": "@openzeppelin/contracts-upgradeable/proxy/utils/Initializable.sol:73",
                "offset": 8,
                "slot": "0"
              }
            ]
          }
        },
        "solcVersion": "0.8.28"
      },
      "contracts/LiquidityPoolV2.sol:LiquidityPoolV2": {
        "src": "contracts/LiquidityPoolV2.sol:11",
        "version": {
          "withMetadata": "a6ff9079f6bf072f5baf029a56130e7d17c20188f8b189f97637bca0504ec2ea",
          "withoutMetadata": "b32538f7c75e46fa81b6f3fccadb43ab806de7d7b6af3bee765decc3b4ca771a",
          "linkedWithoutMetadata": "b32538f7c75e46fa81b6f3fccadb43ab806de7d7b6af3bee765decc3b4ca771a"
        },
        "inherit": [
          "@openzeppelin/contracts-upgradeable/access/OwnableUpgradeable.sol:OwnableUpgradeable",
          "@openzeppelin/contracts-upgradeable/utils/ContextUpgradeable.sol:ContextUpgradeable",
          "@openzeppelin/contracts-upgradeable/proxy/utils/Initializable.sol:Initializable"
        ],
        "libraries": [],
        "methods": [
          "initialize(address)",
          "setAllowedCollateral(address,bool)",
          "depositCollateral(address,uint256)",
          "withdrawCollateral(address,uint256)",
          "getCollateral(address,address)",
          "getMyDebt()",
          "()",
          "getBalance()",
          "borrow(uint256)",
          "repay()",
          "extract(uint256)",
          "setCreditScore(address,uint256)"
        ],
        "linkReferences": [],
        "errors": [],
        "layout": {
          "storage": [
            {
              "label": "collateralBalance",
              "offset": 0,
              "slot": "0",
              "type": "t_mapping(t_address,t_mapping(t_address,t_uint256))",
              "contract": "LiquidityPoolV2",
              "src": "contracts/LiquidityPoolV2.sol:12"
            },
            {
              "label": "isAllowedCollateral",
              "offset": 0,
              "slot": "1",
              "type": "t_mapping(t_address,t_bool)",
              "contract": "LiquidityPoolV2",
              "src": "contracts/LiquidityPoolV2.sol:13"
            },
            {
              "label": "creditScore",
              "offset": 0,
              "slot": "2",
              "type": "t_mapping(t_address,t_uint256)",
              "contract": "LiquidityPoolV2",
              "src": "contracts/LiquidityPoolV2.sol:15"
            },
            {
              "label": "userDebt",
              "offset": 0,
              "slot": "3",
              "type": "t_mapping(t_address,t_uint256)",
              "contract": "LiquidityPoolV2",
              "src": "contracts/LiquidityPoolV2.sol:16"
            },
            {
              "label": "borrowTimestamp",
              "offset": 0,
              "slot": "4",
              "type": "t_mapping(t_address,t_uint256)",
              "contract": "LiquidityPoolV2",
              "src": "contracts/LiquidityPoolV2.sol:17"
            },
            {
              "label": "totalFunds",
              "offset": 0,
              "slot": "5",
              "type": "t_uint256",
              "contract": "LiquidityPoolV2",
              "src": "contracts/LiquidityPoolV2.sol:19"
            }
          ],
          "types": {
            "t_address": {
              "label": "address",
              "numberOfBytes": "20"
            },
            "t_bool": {
              "label": "bool",
              "numberOfBytes": "1"
            },
            "t_struct(InitializableStorage)119_storage": {
              "label": "struct Initializable.InitializableStorage",
              "members": [
                {
                  "label": "_initialized",
                  "type": "t_uint64",
                  "offset": 0,
                  "slot": "0"
                },
                {
                  "label": "_initializing",
                  "type": "t_bool",
                  "offset": 8,
                  "slot": "0"
                }
              ],
              "numberOfBytes": "32"
            },
            "t_struct(OwnableStorage)59_storage": {
              "label": "struct OwnableUpgradeable.OwnableStorage",
              "members": [
                {
                  "label": "_owner",
                  "type": "t_address",
                  "offset": 0,
                  "slot": "0"
                }
              ],
              "numberOfBytes": "32"
            },
            "t_uint64": {
              "label": "uint64",
              "numberOfBytes": "8"
            },
            "t_mapping(t_address,t_bool)": {
              "label": "mapping(address => bool)",
              "numberOfBytes": "32"
            },
            "t_mapping(t_address,t_mapping(t_address,t_uint256))": {
              "label": "mapping(address => mapping(address => uint256))",
              "numberOfBytes": "32"
            },
            "t_mapping(t_address,t_uint256)": {
              "label": "mapping(address => uint256)",
              "numberOfBytes": "32"
            },
            "t_uint256": {
              "label": "uint256",
              "numberOfBytes": "32"
            }
          },
          "layoutVersion": "1.2",
          "flat": true,
          "namespaces": {
            "erc7201:openzeppelin.storage.Ownable": [
              {
                "contract": "OwnableUpgradeable",
                "label": "_owner",
                "type": "t_address",
                "src": "@openzeppelin/contracts-upgradeable/access/OwnableUpgradeable.sol:24",
                "offset": 0,
                "slot": "0"
              }
            ],
            "erc7201:openzeppelin.storage.Initializable": [
              {
                "contract": "Initializable",
                "label": "_initialized",
                "type": "t_uint64",
                "src": "@openzeppelin/contracts-upgradeable/proxy/utils/Initializable.sol:69",
                "offset": 0,
                "slot": "0"
              },
              {
                "contract": "Initializable",
                "label": "_initializing",
                "type": "t_bool",
                "src": "@openzeppelin/contracts-upgradeable/proxy/utils/Initializable.sol:73",
                "offset": 8,
                "slot": "0"
              }
            ]
          }
        },
        "solcVersion": "0.8.28"
      },
      "contracts/LiquidityPoolV3.sol:LiquidityPoolV3": {
        "src": "contracts/LiquidityPoolV3.sol:9",
        "version": {
          "withMetadata": "1c93a10f64f200f8cf2b4fa8db883858af2c28474adf8cdda3cc552c37b89214",
          "withoutMetadata": "5f19843e063b085cedc376e77c8ee7d81c62958ba2b770c63b7c735f73700de3",
          "linkedWithoutMetadata": "5f19843e063b085cedc376e77c8ee7d81c62958ba2b770c63b7c735f73700de3"
        },
        "inherit": [
          "@openzeppelin/contracts-upgradeable/access/OwnableUpgradeable.sol:OwnableUpgradeable",
          "@openzeppelin/contracts-upgradeable/utils/ContextUpgradeable.sol:ContextUpgradeable",
          "@openzeppelin/contracts-upgradeable/proxy/utils/Initializable.sol:Initializable"
        ],
        "libraries": [],
        "methods": [
          "initialize(address)",
          "setAllowedCollateral(address,bool)",
          "depositCollateral(address,uint256)",
          "withdrawCollateral(address,uint256)",
          "getCollateral(address,address)",
          "getMyDebt()",
          "borrow(uint256)",
          "repay()",
          "extract(uint256)",
          "setCreditScore(address,uint256)",
          "setPriceFeed(address,address)",
          "setLiquidationThreshold(address,uint256)",
          "checkCollateralization(address)",
          "startLiquidation(address)",
          "executeLiquidation(address)",
          "recoverFromLiquidation(address,uint256)",
          "getTotalCollateralValue(address)",
          "getTokenValue(address)",
          "getMinCollateralRatio(address)",
          "getLiquidationThreshold(address)",
          "getAllowedCollateralTokens()",
          "()",
          "getBalance()"
        ],
        "linkReferences": [],
        "errors": [],
        "layout": {
          "storage": [
            {
              "label": "collateralBalance",
              "offset": 0,
              "slot": "0",
              "type": "t_mapping(t_address,t_mapping(t_address,t_uint256))",
              "contract": "LiquidityPoolV3",
              "src": "contracts/LiquidityPoolV3.sol:10"
            },
            {
              "label": "isAllowedCollateral",
              "offset": 0,
              "slot": "1",
              "type": "t_mapping(t_address,t_bool)",
              "contract": "LiquidityPoolV3",
              "src": "contracts/LiquidityPoolV3.sol:11"
            },
            {
              "label": "creditScore",
              "offset": 0,
              "slot": "2",
              "type": "t_mapping(t_address,t_uint256)",
              "contract": "LiquidityPoolV3",
              "src": "contracts/LiquidityPoolV3.sol:12"
            },
            {
              "label": "userDebt",
              "offset": 0,
              "slot": "3",
              "type": "t_mapping(t_address,t_uint256)",
              "contract": "LiquidityPoolV3",
              "src": "contracts/LiquidityPoolV3.sol:13"
            },
            {
              "label": "borrowTimestamp",
              "offset": 0,
              "slot": "4",
              "type": "t_mapping(t_address,t_uint256)",
              "contract": "LiquidityPoolV3",
              "src": "contracts/LiquidityPoolV3.sol:14"
            },
            {
              "label": "isLiquidatable",
              "offset": 0,
              "slot": "5",
              "type": "t_mapping(t_address,t_bool)",
              "contract": "LiquidityPoolV3",
              "src": "contracts/LiquidityPoolV3.sol:15"
            },
            {
              "label": "liquidationStartTime",
              "offset": 0,
              "slot": "6",
              "type": "t_mapping(t_address,t_uint256)",
              "contract": "LiquidityPoolV3",
              "src": "contracts/LiquidityPoolV3.sol:16"
            },
            {
              "label": "liquidationThreshold",
              "offset": 0,
              "slot": "7",
              "type": "t_mapping(t_address,t_uint256)",
              "contract": "LiquidityPoolV3",
              "src": "contracts/LiquidityPoolV3.sol:17"
            },
            {
              "label": "priceFeed",
              "offset": 0,
              "slot": "8",
              "type": "t_mapping(t_address,t_address)",
              "contract": "LiquidityPoolV3",
              "src": "contracts/LiquidityPoolV3.sol:18"
            },
            {
              "label": "collateralTokenList",
              "offset": 0,
              "slot": "9",
              "type": "t_array(t_address)dyn_storage",
              "contract": "LiquidityPoolV3",
              "src": "contracts/LiquidityPoolV3.sol:20"
            },
            {
              "label": "totalFunds",
              "offset": 0,
              "slot": "10",
              "type": "t_uint256",
              "contract": "LiquidityPoolV3",
              "src": "contracts/LiquidityPoolV3.sol:26"
            }
          ],
          "types": {
            "t_address": {
              "label": "address",
              "numberOfBytes": "20"
            },
            "t_bool": {
              "label": "bool",
              "numberOfBytes": "1"
            },
            "t_struct(InitializableStorage)119_storage": {
              "label": "struct Initializable.InitializableStorage",
              "members": [
                {
                  "label": "_initialized",
                  "type": "t_uint64",
                  "offset": 0,
                  "slot": "0"
                },
                {
                  "label": "_initializing",
                  "type": "t_bool",
                  "offset": 8,
                  "slot": "0"
                }
              ],
              "numberOfBytes": "32"
            },
            "t_struct(OwnableStorage)59_storage": {
              "label": "struct OwnableUpgradeable.OwnableStorage",
              "members": [
                {
                  "label": "_owner",
                  "type": "t_address",
                  "offset": 0,
                  "slot": "0"
                }
              ],
              "numberOfBytes": "32"
            },
            "t_uint64": {
              "label": "uint64",
              "numberOfBytes": "8"
            },
            "t_array(t_address)dyn_storage": {
              "label": "address[]",
              "numberOfBytes": "32"
            },
            "t_mapping(t_address,t_address)": {
              "label": "mapping(address => address)",
              "numberOfBytes": "32"
            },
            "t_mapping(t_address,t_bool)": {
              "label": "mapping(address => bool)",
              "numberOfBytes": "32"
            },
            "t_mapping(t_address,t_mapping(t_address,t_uint256))": {
              "label": "mapping(address => mapping(address => uint256))",
              "numberOfBytes": "32"
            },
            "t_mapping(t_address,t_uint256)": {
              "label": "mapping(address => uint256)",
              "numberOfBytes": "32"
            },
            "t_uint256": {
              "label": "uint256",
              "numberOfBytes": "32"
            }
          },
          "layoutVersion": "1.2",
          "flat": true,
          "namespaces": {
            "erc7201:openzeppelin.storage.Ownable": [
              {
                "contract": "OwnableUpgradeable",
                "label": "_owner",
                "type": "t_address",
                "src": "@openzeppelin/contracts-upgradeable/access/OwnableUpgradeable.sol:24",
                "offset": 0,
                "slot": "0"
              }
            ],
            "erc7201:openzeppelin.storage.Initializable": [
              {
                "contract": "Initializable",
                "label": "_initialized",
                "type": "t_uint64",
                "src": "@openzeppelin/contracts-upgradeable/proxy/utils/Initializable.sol:69",
                "offset": 0,
                "slot": "0"
              },
              {
                "contract": "Initializable",
                "label": "_initializing",
                "type": "t_bool",
                "src": "@openzeppelin/contracts-upgradeable/proxy/utils/Initializable.sol:73",
                "offset": 8,
                "slot": "0"
              }
            ]
          }
        },
        "solcVersion": "0.8.28"
      },
      "contracts/Lock.sol:Lock": {
        "src": "contracts/Lock.sol:7",
        "version": {
          "withMetadata": "6eb6f6b91be83cd30c6e35c880c2b5159be495650734bcf9669f85df37c7d298",
          "withoutMetadata": "32d3554bc8a13582db0b28868b0c01929a838351fd373d89fd187b5992f6da5b",
          "linkedWithoutMetadata": "32d3554bc8a13582db0b28868b0c01929a838351fd373d89fd187b5992f6da5b"
        },
        "inherit": [],
        "libraries": [],
        "methods": [
          "(uint256)",
          "withdraw()"
        ],
        "linkReferences": [],
        "errors": [
          {
            "kind": "constructor",
            "contract": "Lock",
            "src": "contracts/Lock.sol:13"
          }
        ],
        "layout": {
          "storage": [
            {
              "label": "unlockTime",
              "offset": 0,
              "slot": "0",
              "type": "t_uint256",
              "contract": "Lock",
              "src": "contracts/Lock.sol:8"
            },
            {
              "label": "owner",
              "offset": 0,
              "slot": "1",
              "type": "t_address_payable",
              "contract": "Lock",
              "src": "contracts/Lock.sol:9"
            }
          ],
          "types": {
            "t_address_payable": {
              "label": "address payable",
              "numberOfBytes": "20"
            },
            "t_uint256": {
              "label": "uint256",
              "numberOfBytes": "32"
            }
          },
          "layoutVersion": "1.2",
          "flat": true,
          "namespaces": {}
        },
        "solcVersion": "0.8.28"
      }
    },
    {
      "@openzeppelin/contracts/interfaces/draft-IERC6093.sol:IERC1155Errors": {
        "src": "@openzeppelin\\contracts\\interfaces\\draft-IERC6093.sol:113",
        "inherit": [],
        "libraries": [],
        "methods": [],
        "linkReferences": [],
        "errors": [],
        "layout": {
          "storage": [],
          "types": {},
          "layoutVersion": "1.2",
          "flat": false,
          "namespaces": {}
        },
        "solcVersion": "0.8.28"
      },
      "@openzeppelin/contracts/interfaces/draft-IERC6093.sol:IERC20Errors": {
        "src": "@openzeppelin\\contracts\\interfaces\\draft-IERC6093.sol:9",
        "inherit": [],
        "libraries": [],
        "methods": [],
        "linkReferences": [],
        "errors": [],
        "layout": {
          "storage": [],
          "types": {},
          "layoutVersion": "1.2",
          "flat": false,
          "namespaces": {}
        },
        "solcVersion": "0.8.28"
      },
      "@openzeppelin/contracts/interfaces/draft-IERC6093.sol:IERC721Errors": {
        "src": "@openzeppelin\\contracts\\interfaces\\draft-IERC6093.sol:55",
        "inherit": [],
        "libraries": [],
        "methods": [],
        "linkReferences": [],
        "errors": [],
        "layout": {
          "storage": [],
          "types": {},
          "layoutVersion": "1.2",
          "flat": false,
          "namespaces": {}
        },
        "solcVersion": "0.8.28"
      },
      "@openzeppelin/contracts/token/ERC20/ERC20.sol:ERC20": {
        "src": "@openzeppelin\\contracts\\token\\ERC20\\ERC20.sol:29",
        "inherit": [
          "@openzeppelin/contracts/interfaces/draft-IERC6093.sol:IERC20Errors",
          "@openzeppelin/contracts/token/ERC20/extensions/IERC20Metadata.sol:IERC20Metadata",
          "@openzeppelin/contracts/token/ERC20/IERC20.sol:IERC20",
          "@openzeppelin/contracts/utils/Context.sol:Context"
        ],
        "libraries": [],
        "methods": [
          "name()",
          "symbol()",
          "decimals()",
          "totalSupply()",
          "balanceOf(address)",
          "transfer(address,uint256)",
          "allowance(address,address)",
          "approve(address,uint256)",
          "transferFrom(address,address,uint256)"
        ],
        "linkReferences": [],
        "errors": [
          {
            "kind": "constructor",
            "contract": "ERC20",
            "src": "@openzeppelin\\contracts\\token\\ERC20\\ERC20.sol:44"
          }
        ],
        "layout": {
          "storage": [
            {
              "label": "_balances",
              "offset": 0,
              "slot": "0",
              "type": "t_mapping(t_address,t_uint256)",
              "contract": "ERC20",
              "src": "@openzeppelin\\contracts\\token\\ERC20\\ERC20.sol:30"
            },
            {
              "label": "_allowances",
              "offset": 0,
              "slot": "1",
              "type": "t_mapping(t_address,t_mapping(t_address,t_uint256))",
              "contract": "ERC20",
              "src": "@openzeppelin\\contracts\\token\\ERC20\\ERC20.sol:32"
            },
            {
              "label": "_totalSupply",
              "offset": 0,
              "slot": "2",
              "type": "t_uint256",
              "contract": "ERC20",
              "src": "@openzeppelin\\contracts\\token\\ERC20\\ERC20.sol:34"
            },
            {
              "label": "_name",
              "offset": 0,
              "slot": "3",
              "type": "t_string_storage",
              "contract": "ERC20",
              "src": "@openzeppelin\\contracts\\token\\ERC20\\ERC20.sol:36"
            },
            {
              "label": "_symbol",
              "offset": 0,
              "slot": "4",
              "type": "t_string_storage",
              "contract": "ERC20",
              "src": "@openzeppelin\\contracts\\token\\ERC20\\ERC20.sol:37"
            }
          ],
          "types": {
            "t_address": {
              "label": "address",
              "numberOfBytes": "20"
            },
            "t_mapping(t_address,t_mapping(t_address,t_uint256))": {
              "label": "mapping(address => mapping(address => uint256))",
              "numberOfBytes": "32"
            },
            "t_mapping(t_address,t_uint256)": {
              "label": "mapping(address => uint256)",
              "numberOfBytes": "32"
            },
            "t_string_storage": {
              "label": "string",
              "numberOfBytes": "32"
            },
            "t_uint256": {
              "label": "uint256",
              "numberOfBytes": "32"
            }
          },
          "layoutVersion": "1.2",
          "flat": true,
          "namespaces": {}
        },
        "solcVersion": "0.8.28"
      },
      "@openzeppelin/contracts/token/ERC20/IERC20.sol:IERC20": {
        "src": "@openzeppelin\\contracts\\token\\ERC20\\IERC20.sol:9",
        "inherit": [],
        "libraries": [],
        "methods": [
          "totalSupply()",
          "balanceOf(address)",
          "transfer(address,uint256)",
          "allowance(address,address)",
          "approve(address,uint256)",
          "transferFrom(address,address,uint256)"
        ],
        "linkReferences": [],
        "errors": [],
        "layout": {
          "storage": [],
          "types": {},
          "layoutVersion": "1.2",
          "flat": false,
          "namespaces": {}
        },
        "solcVersion": "0.8.28"
      },
      "@openzeppelin/contracts/token/ERC20/extensions/IERC20Metadata.sol:IERC20Metadata": {
        "src": "@openzeppelin\\contracts\\token\\ERC20\\extensions\\IERC20Metadata.sol:11",
        "inherit": [
          "@openzeppelin/contracts/token/ERC20/IERC20.sol:IERC20"
        ],
        "libraries": [],
        "methods": [
          "name()",
          "symbol()",
          "decimals()"
        ],
        "linkReferences": [],
        "errors": [],
        "layout": {
          "storage": [],
          "types": {},
          "layoutVersion": "1.2",
          "flat": false,
          "namespaces": {}
        },
        "solcVersion": "0.8.28"
      },
      "@openzeppelin/contracts/utils/Context.sol:Context": {
        "src": "@openzeppelin\\contracts\\utils\\Context.sol:16",
=======
      "@openzeppelin/contracts-upgradeable/proxy/utils/Initializable.sol:Initializable": {
        "src": "@openzeppelin/contracts-upgradeable/proxy/utils/Initializable.sol:56",
>>>>>>> 0cf06862
        "inherit": [],
        "libraries": [],
        "methods": [],
        "linkReferences": [],
        "errors": [],
        "layout": {
          "storage": [],
          "types": {
            "t_bool": {
              "label": "bool",
              "numberOfBytes": "1"
            },
            "t_struct(InitializableStorage)7_storage": {
              "label": "struct Initializable.InitializableStorage",
              "members": [
                {
                  "label": "_initialized",
                  "type": "t_uint64",
                  "offset": 0,
                  "slot": "0"
                },
                {
                  "label": "_initializing",
                  "type": "t_bool",
                  "offset": 8,
                  "slot": "0"
                }
              ],
              "numberOfBytes": "32"
            },
            "t_uint64": {
              "label": "uint64",
              "numberOfBytes": "8"
            }
          },
          "layoutVersion": "1.2",
          "flat": false,
          "namespaces": {
            "erc7201:openzeppelin.storage.Initializable": [
              {
                "contract": "Initializable",
                "label": "_initialized",
                "type": "t_uint64",
                "src": "@openzeppelin/contracts-upgradeable/proxy/utils/Initializable.sol:69",
                "offset": 0,
                "slot": "0"
              },
              {
                "contract": "Initializable",
                "label": "_initializing",
                "type": "t_bool",
                "src": "@openzeppelin/contracts-upgradeable/proxy/utils/Initializable.sol:73",
                "offset": 8,
                "slot": "0"
              }
            ]
          }
        },
        "solcVersion": "0.8.28"
      },
      "contracts/LiquidityPoolV1.sol:LiquidityPoolV1": {
        "src": "contracts/LiquidityPoolV1.sol:6",
        "version": {
          "withMetadata": "93df0ae0803d2be93d3f5aee3fa24357d567af9cc16172cbd75470763d2a84ab",
          "withoutMetadata": "6954c14eaa53ca13bc2f36fbe8714b9c0479cb02f7eda3b2764ddf0cd8d73107",
          "linkedWithoutMetadata": "6954c14eaa53ca13bc2f36fbe8714b9c0479cb02f7eda3b2764ddf0cd8d73107"
        },
        "inherit": [
          "@openzeppelin/contracts-upgradeable/proxy/utils/Initializable.sol:Initializable"
        ],
        "libraries": [],
        "methods": [
          "initialize(address)",
          "()",
          "extract(uint256)",
          "getBalance()",
          "borrow(uint256)",
          "repay()",
          "getMyDebt()",
          "setCreditScore(address,uint8)",
          "transferOwnership(address)",
          "togglePause()",
          "isPaused()"
        ],
        "linkReferences": [],
        "errors": [],
        "layout": {
          "storage": [
            {
              "label": "owner",
              "offset": 0,
              "slot": "0",
              "type": "t_address",
              "contract": "LiquidityPoolV1",
              "src": "contracts/LiquidityPoolV1.sol:7"
            },
            {
              "label": "totalFunds",
              "offset": 0,
              "slot": "1",
              "type": "t_uint256",
              "contract": "LiquidityPoolV1",
              "src": "contracts/LiquidityPoolV1.sol:8"
            },
            {
              "label": "locked",
              "offset": 0,
              "slot": "2",
              "type": "t_bool",
              "contract": "LiquidityPoolV1",
              "src": "contracts/LiquidityPoolV1.sol:9"
            },
            {
              "label": "paused",
              "offset": 1,
              "slot": "2",
              "type": "t_bool",
              "contract": "LiquidityPoolV1",
              "src": "contracts/LiquidityPoolV1.sol:10"
            },
            {
              "label": "userDebt",
              "offset": 0,
              "slot": "3",
              "type": "t_mapping(t_address,t_uint256)",
              "contract": "LiquidityPoolV1",
              "src": "contracts/LiquidityPoolV1.sol:12"
            },
            {
              "label": "creditScore",
              "offset": 0,
              "slot": "4",
              "type": "t_mapping(t_address,t_uint8)",
              "contract": "LiquidityPoolV1",
              "src": "contracts/LiquidityPoolV1.sol:13"
            },
            {
              "label": "borrowTimestamp",
              "offset": 0,
              "slot": "5",
              "type": "t_mapping(t_address,t_uint256)",
              "contract": "LiquidityPoolV1",
              "src": "contracts/LiquidityPoolV1.sol:14"
            }
          ],
          "types": {
            "t_bool": {
              "label": "bool",
              "numberOfBytes": "1"
            },
            "t_struct(InitializableStorage)7_storage": {
              "label": "struct Initializable.InitializableStorage",
              "members": [
                {
                  "label": "_initialized",
                  "type": "t_uint64",
                  "offset": 0,
                  "slot": "0"
                },
                {
                  "label": "_initializing",
                  "type": "t_bool",
                  "offset": 8,
                  "slot": "0"
                }
              ],
              "numberOfBytes": "32"
            },
            "t_uint64": {
              "label": "uint64",
              "numberOfBytes": "8"
            },
            "t_address": {
              "label": "address",
              "numberOfBytes": "20"
            },
            "t_mapping(t_address,t_uint256)": {
              "label": "mapping(address => uint256)",
              "numberOfBytes": "32"
            },
            "t_mapping(t_address,t_uint8)": {
              "label": "mapping(address => uint8)",
              "numberOfBytes": "32"
            },
            "t_uint256": {
              "label": "uint256",
              "numberOfBytes": "32"
            },
            "t_uint8": {
              "label": "uint8",
              "numberOfBytes": "1"
            }
          },
          "layoutVersion": "1.2",
          "flat": true,
          "namespaces": {
            "erc7201:openzeppelin.storage.Initializable": [
              {
                "contract": "Initializable",
                "label": "_initialized",
                "type": "t_uint64",
                "src": "@openzeppelin/contracts-upgradeable/proxy/utils/Initializable.sol:69",
                "offset": 0,
                "slot": "0"
              },
              {
                "contract": "Initializable",
                "label": "_initializing",
                "type": "t_bool",
                "src": "@openzeppelin/contracts-upgradeable/proxy/utils/Initializable.sol:73",
                "offset": 8,
                "slot": "0"
              }
            ]
          }
        },
        "solcVersion": "0.8.28"
      }
    },
    {
      "@openzeppelin/contracts-upgradeable/proxy/utils/Initializable.sol:Initializable": {
        "src": "@openzeppelin/contracts-upgradeable/proxy/utils/Initializable.sol:56",
        "inherit": [],
        "libraries": [],
        "methods": [],
        "linkReferences": [],
        "errors": [],
        "layout": {
          "storage": [],
          "types": {
            "t_bool": {
              "label": "bool",
              "numberOfBytes": "1"
            },
            "t_struct(InitializableStorage)7_storage": {
              "label": "struct Initializable.InitializableStorage",
              "members": [
                {
                  "label": "_initialized",
                  "type": "t_uint64",
                  "offset": 0,
                  "slot": "0"
                },
                {
                  "label": "_initializing",
                  "type": "t_bool",
                  "offset": 8,
                  "slot": "0"
                }
              ],
              "numberOfBytes": "32"
            },
            "t_uint64": {
              "label": "uint64",
              "numberOfBytes": "8"
            }
          },
          "layoutVersion": "1.2",
          "flat": false,
          "namespaces": {
            "erc7201:openzeppelin.storage.Initializable": [
              {
                "contract": "Initializable",
                "label": "_initialized",
                "type": "t_uint64",
                "src": "@openzeppelin/contracts-upgradeable/proxy/utils/Initializable.sol:69",
                "offset": 0,
                "slot": "0"
              },
              {
                "contract": "Initializable",
                "label": "_initializing",
                "type": "t_bool",
                "src": "@openzeppelin/contracts-upgradeable/proxy/utils/Initializable.sol:73",
                "offset": 8,
                "slot": "0"
              }
            ]
          }
        },
        "solcVersion": "0.8.28"
      },
      "contracts/LiquidityPool.sol:LiquidityPool": {
        "src": "contracts/LiquidityPool.sol:4",
        "version": {
          "withMetadata": "c91b62fac7aea16b73ebbddad338b36783b6342142832cc36c4917148065c52e",
          "withoutMetadata": "3ffc6eb8001d2b8bfed7a97df2f19426905314e874c6c8ec63c140fcfa1188e0",
          "linkedWithoutMetadata": "3ffc6eb8001d2b8bfed7a97df2f19426905314e874c6c8ec63c140fcfa1188e0"
        },
        "inherit": [],
        "libraries": [],
        "methods": [
          "()",
          "()",
          "extract(uint256)",
          "getBalance()",
          "borrow(uint256)",
          "repay()",
          "getMyDebt()",
          "setCreditScore(address,uint8)",
          "transferOwnership(address)"
        ],
        "linkReferences": [],
        "errors": [
          {
            "kind": "constructor",
            "contract": "LiquidityPool",
            "src": "contracts/LiquidityPool.sol:21"
          }
        ],
        "layout": {
          "storage": [
            {
              "label": "owner",
              "offset": 0,
              "slot": "0",
              "type": "t_address",
              "contract": "LiquidityPool",
              "src": "contracts/LiquidityPool.sol:5"
            },
            {
              "label": "totalFunds",
              "offset": 0,
              "slot": "1",
              "type": "t_uint256",
              "contract": "LiquidityPool",
              "src": "contracts/LiquidityPool.sol:6"
            },
            {
              "label": "locked",
              "offset": 0,
              "slot": "2",
              "type": "t_bool",
              "contract": "LiquidityPool",
              "src": "contracts/LiquidityPool.sol:7"
            },
            {
              "label": "userDebt",
              "offset": 0,
              "slot": "3",
              "type": "t_mapping(t_address,t_uint256)",
              "contract": "LiquidityPool",
              "src": "contracts/LiquidityPool.sol:10"
            },
            {
              "label": "creditScore",
              "offset": 0,
              "slot": "4",
              "type": "t_mapping(t_address,t_uint8)",
              "contract": "LiquidityPool",
              "src": "contracts/LiquidityPool.sol:12"
            },
            {
              "label": "borrowTimestamp",
              "offset": 0,
              "slot": "5",
              "type": "t_mapping(t_address,t_uint256)",
              "contract": "LiquidityPool",
              "src": "contracts/LiquidityPool.sol:14"
            }
          ],
          "types": {
            "t_address": {
              "label": "address",
              "numberOfBytes": "20"
            },
            "t_bool": {
              "label": "bool",
              "numberOfBytes": "1"
            },
            "t_mapping(t_address,t_uint256)": {
              "label": "mapping(address => uint256)",
              "numberOfBytes": "32"
            },
            "t_mapping(t_address,t_uint8)": {
              "label": "mapping(address => uint8)",
              "numberOfBytes": "32"
            },
            "t_uint256": {
              "label": "uint256",
              "numberOfBytes": "32"
            },
            "t_uint8": {
              "label": "uint8",
              "numberOfBytes": "1"
            }
          },
          "layoutVersion": "1.2",
          "flat": true,
          "namespaces": {}
        },
        "solcVersion": "0.8.28"
      },
      "contracts/LiquidityPoolV1.sol:LiquidityPoolV1": {
        "src": "contracts/LiquidityPoolV1.sol:6",
        "version": {
          "withMetadata": "5e2dea133cc155c20959295e9e2b7530c618bc7087ccf172f530e809f95633a4",
          "withoutMetadata": "f5e755bb1dd55ac93c179eb3e45534bb1eaa6ce9ea6ecd411ff65681c98a357a",
          "linkedWithoutMetadata": "f5e755bb1dd55ac93c179eb3e45534bb1eaa6ce9ea6ecd411ff65681c98a357a"
        },
        "inherit": [
          "@openzeppelin/contracts-upgradeable/proxy/utils/Initializable.sol:Initializable"
        ],
        "libraries": [],
        "methods": [
          "initialize(address)",
          "()",
          "extract(uint256)",
          "getBalance()",
          "borrow(uint256)",
          "repay()",
          "getMyDebt()",
          "setCreditScore(address,uint8)",
          "transferOwnership(address)"
        ],
        "linkReferences": [],
        "errors": [],
        "layout": {
          "storage": [
            {
              "label": "owner",
              "offset": 0,
              "slot": "0",
              "type": "t_address",
              "contract": "LiquidityPoolV1",
              "src": "contracts/LiquidityPoolV1.sol:7"
            },
            {
              "label": "totalFunds",
              "offset": 0,
              "slot": "1",
              "type": "t_uint256",
              "contract": "LiquidityPoolV1",
              "src": "contracts/LiquidityPoolV1.sol:8"
            },
            {
              "label": "locked",
              "offset": 0,
              "slot": "2",
              "type": "t_bool",
              "contract": "LiquidityPoolV1",
              "src": "contracts/LiquidityPoolV1.sol:9"
            },
            {
              "label": "userDebt",
              "offset": 0,
              "slot": "3",
              "type": "t_mapping(t_address,t_uint256)",
              "contract": "LiquidityPoolV1",
              "src": "contracts/LiquidityPoolV1.sol:11"
            },
            {
              "label": "creditScore",
              "offset": 0,
              "slot": "4",
              "type": "t_mapping(t_address,t_uint8)",
              "contract": "LiquidityPoolV1",
              "src": "contracts/LiquidityPoolV1.sol:12"
            },
            {
              "label": "borrowTimestamp",
              "offset": 0,
              "slot": "5",
              "type": "t_mapping(t_address,t_uint256)",
              "contract": "LiquidityPoolV1",
              "src": "contracts/LiquidityPoolV1.sol:13"
            }
          ],
          "types": {
            "t_bool": {
              "label": "bool",
              "numberOfBytes": "1"
            },
            "t_struct(InitializableStorage)7_storage": {
              "label": "struct Initializable.InitializableStorage",
              "members": [
                {
                  "label": "_initialized",
                  "type": "t_uint64",
                  "offset": 0,
                  "slot": "0"
                },
                {
                  "label": "_initializing",
                  "type": "t_bool",
                  "offset": 8,
                  "slot": "0"
                }
              ],
              "numberOfBytes": "32"
            },
            "t_uint64": {
              "label": "uint64",
              "numberOfBytes": "8"
            },
            "t_address": {
              "label": "address",
              "numberOfBytes": "20"
            },
            "t_mapping(t_address,t_uint256)": {
              "label": "mapping(address => uint256)",
              "numberOfBytes": "32"
            },
            "t_mapping(t_address,t_uint8)": {
              "label": "mapping(address => uint8)",
              "numberOfBytes": "32"
            },
            "t_uint256": {
              "label": "uint256",
              "numberOfBytes": "32"
            },
            "t_uint8": {
              "label": "uint8",
              "numberOfBytes": "1"
            }
          },
          "layoutVersion": "1.2",
          "flat": true,
          "namespaces": {
            "erc7201:openzeppelin.storage.Initializable": [
              {
                "contract": "Initializable",
                "label": "_initialized",
                "type": "t_uint64",
                "src": "@openzeppelin/contracts-upgradeable/proxy/utils/Initializable.sol:69",
                "offset": 0,
                "slot": "0"
              },
              {
                "contract": "Initializable",
                "label": "_initializing",
                "type": "t_bool",
                "src": "@openzeppelin/contracts-upgradeable/proxy/utils/Initializable.sol:73",
                "offset": 8,
                "slot": "0"
              }
            ]
          }
        },
        "solcVersion": "0.8.28"
      },
      "contracts/Lock.sol:Lock": {
        "src": "contracts/Lock.sol:7",
        "version": {
          "withMetadata": "6eb6f6b91be83cd30c6e35c880c2b5159be495650734bcf9669f85df37c7d298",
          "withoutMetadata": "32d3554bc8a13582db0b28868b0c01929a838351fd373d89fd187b5992f6da5b",
          "linkedWithoutMetadata": "32d3554bc8a13582db0b28868b0c01929a838351fd373d89fd187b5992f6da5b"
        },
        "inherit": [],
        "libraries": [],
        "methods": [
          "(uint256)",
          "withdraw()"
        ],
        "linkReferences": [],
        "errors": [
          {
            "kind": "constructor",
            "contract": "Lock",
            "src": "contracts/Lock.sol:13"
          }
        ],
        "layout": {
          "storage": [
            {
              "label": "unlockTime",
              "offset": 0,
              "slot": "0",
              "type": "t_uint256",
              "contract": "Lock",
              "src": "contracts/Lock.sol:8"
            },
            {
              "label": "owner",
              "offset": 0,
              "slot": "1",
              "type": "t_address_payable",
              "contract": "Lock",
              "src": "contracts/Lock.sol:9"
            }
          ],
          "types": {
            "t_address_payable": {
              "label": "address payable",
              "numberOfBytes": "20"
            },
            "t_uint256": {
              "label": "uint256",
              "numberOfBytes": "32"
            }
          },
          "layoutVersion": "1.2",
          "flat": true,
          "namespaces": {}
        },
        "solcVersion": "0.8.28"
      }
    },
    {
      "@openzeppelin/contracts-upgradeable/proxy/utils/Initializable.sol:Initializable": {
        "src": "@openzeppelin/contracts-upgradeable/proxy/utils/Initializable.sol:56",
        "inherit": [],
        "libraries": [],
        "methods": [],
        "linkReferences": [],
        "errors": [],
        "layout": {
          "storage": [],
          "types": {
            "t_bool": {
              "label": "bool",
              "numberOfBytes": "1"
            },
            "t_struct(InitializableStorage)7_storage": {
              "label": "struct Initializable.InitializableStorage",
              "members": [
                {
                  "label": "_initialized",
                  "type": "t_uint64",
                  "offset": 0,
                  "slot": "0"
                },
                {
                  "label": "_initializing",
                  "type": "t_bool",
                  "offset": 8,
                  "slot": "0"
                }
              ],
              "numberOfBytes": "32"
            },
            "t_uint64": {
              "label": "uint64",
              "numberOfBytes": "8"
            }
          },
          "layoutVersion": "1.2",
          "flat": false,
          "namespaces": {
            "erc7201:openzeppelin.storage.Initializable": [
              {
                "contract": "Initializable",
                "label": "_initialized",
                "type": "t_uint64",
                "src": "@openzeppelin/contracts-upgradeable/proxy/utils/Initializable.sol:69",
                "offset": 0,
                "slot": "0"
              },
              {
                "contract": "Initializable",
                "label": "_initializing",
                "type": "t_bool",
                "src": "@openzeppelin/contracts-upgradeable/proxy/utils/Initializable.sol:73",
                "offset": 8,
                "slot": "0"
              }
            ]
          }
        },
        "solcVersion": "0.8.28"
      },
      "contracts/LiquidityPool.sol:LiquidityPool": {
        "src": "contracts/LiquidityPool.sol:4",
        "version": {
          "withMetadata": "c91b62fac7aea16b73ebbddad338b36783b6342142832cc36c4917148065c52e",
          "withoutMetadata": "3ffc6eb8001d2b8bfed7a97df2f19426905314e874c6c8ec63c140fcfa1188e0",
          "linkedWithoutMetadata": "3ffc6eb8001d2b8bfed7a97df2f19426905314e874c6c8ec63c140fcfa1188e0"
        },
        "inherit": [],
        "libraries": [],
        "methods": [
          "()",
          "()",
          "extract(uint256)",
          "getBalance()",
          "borrow(uint256)",
          "repay()",
          "getMyDebt()",
          "setCreditScore(address,uint8)",
          "transferOwnership(address)"
        ],
        "linkReferences": [],
        "errors": [
          {
            "kind": "constructor",
            "contract": "LiquidityPool",
            "src": "contracts/LiquidityPool.sol:21"
          }
        ],
        "layout": {
          "storage": [
            {
              "label": "owner",
              "offset": 0,
              "slot": "0",
              "type": "t_address",
              "contract": "LiquidityPool",
              "src": "contracts/LiquidityPool.sol:5"
            },
            {
              "label": "totalFunds",
              "offset": 0,
              "slot": "1",
              "type": "t_uint256",
              "contract": "LiquidityPool",
              "src": "contracts/LiquidityPool.sol:6"
            },
            {
              "label": "locked",
              "offset": 0,
              "slot": "2",
              "type": "t_bool",
              "contract": "LiquidityPool",
              "src": "contracts/LiquidityPool.sol:7"
            },
            {
              "label": "userDebt",
              "offset": 0,
              "slot": "3",
              "type": "t_mapping(t_address,t_uint256)",
              "contract": "LiquidityPool",
              "src": "contracts/LiquidityPool.sol:10"
            },
            {
              "label": "creditScore",
              "offset": 0,
              "slot": "4",
              "type": "t_mapping(t_address,t_uint8)",
              "contract": "LiquidityPool",
              "src": "contracts/LiquidityPool.sol:12"
            },
            {
              "label": "borrowTimestamp",
              "offset": 0,
              "slot": "5",
              "type": "t_mapping(t_address,t_uint256)",
              "contract": "LiquidityPool",
              "src": "contracts/LiquidityPool.sol:14"
            }
          ],
          "types": {
            "t_address": {
              "label": "address",
              "numberOfBytes": "20"
            },
            "t_bool": {
              "label": "bool",
              "numberOfBytes": "1"
            },
            "t_mapping(t_address,t_uint256)": {
              "label": "mapping(address => uint256)",
              "numberOfBytes": "32"
            },
            "t_mapping(t_address,t_uint8)": {
              "label": "mapping(address => uint8)",
              "numberOfBytes": "32"
            },
            "t_uint256": {
              "label": "uint256",
              "numberOfBytes": "32"
            },
            "t_uint8": {
              "label": "uint8",
              "numberOfBytes": "1"
            }
          },
          "layoutVersion": "1.2",
          "flat": true,
          "namespaces": {}
        },
        "solcVersion": "0.8.28"
      },
      "contracts/LiquidityPoolV1.sol:LiquidityPoolV1": {
        "src": "contracts/LiquidityPoolV1.sol:6",
        "version": {
          "withMetadata": "5e2dea133cc155c20959295e9e2b7530c618bc7087ccf172f530e809f95633a4",
          "withoutMetadata": "f5e755bb1dd55ac93c179eb3e45534bb1eaa6ce9ea6ecd411ff65681c98a357a",
          "linkedWithoutMetadata": "f5e755bb1dd55ac93c179eb3e45534bb1eaa6ce9ea6ecd411ff65681c98a357a"
        },
        "inherit": [
          "@openzeppelin/contracts-upgradeable/proxy/utils/Initializable.sol:Initializable"
        ],
        "libraries": [],
        "methods": [
          "initialize(address)",
          "()",
          "extract(uint256)",
          "getBalance()",
          "borrow(uint256)",
          "repay()",
          "getMyDebt()",
          "setCreditScore(address,uint8)",
          "transferOwnership(address)"
        ],
        "linkReferences": [],
        "errors": [],
        "layout": {
          "storage": [
            {
              "label": "owner",
              "offset": 0,
              "slot": "0",
              "type": "t_address",
              "contract": "LiquidityPoolV1",
              "src": "contracts/LiquidityPoolV1.sol:7"
            },
            {
              "label": "totalFunds",
              "offset": 0,
              "slot": "1",
              "type": "t_uint256",
              "contract": "LiquidityPoolV1",
              "src": "contracts/LiquidityPoolV1.sol:8"
            },
            {
              "label": "locked",
              "offset": 0,
              "slot": "2",
              "type": "t_bool",
              "contract": "LiquidityPoolV1",
              "src": "contracts/LiquidityPoolV1.sol:9"
            },
            {
              "label": "userDebt",
              "offset": 0,
              "slot": "3",
              "type": "t_mapping(t_address,t_uint256)",
              "contract": "LiquidityPoolV1",
              "src": "contracts/LiquidityPoolV1.sol:11"
            },
            {
              "label": "creditScore",
              "offset": 0,
              "slot": "4",
              "type": "t_mapping(t_address,t_uint8)",
              "contract": "LiquidityPoolV1",
              "src": "contracts/LiquidityPoolV1.sol:12"
            },
            {
              "label": "borrowTimestamp",
              "offset": 0,
              "slot": "5",
              "type": "t_mapping(t_address,t_uint256)",
              "contract": "LiquidityPoolV1",
              "src": "contracts/LiquidityPoolV1.sol:13"
            }
          ],
          "types": {
            "t_bool": {
              "label": "bool",
              "numberOfBytes": "1"
            },
            "t_struct(InitializableStorage)7_storage": {
              "label": "struct Initializable.InitializableStorage",
              "members": [
                {
                  "label": "_initialized",
                  "type": "t_uint64",
                  "offset": 0,
                  "slot": "0"
                },
                {
                  "label": "_initializing",
                  "type": "t_bool",
                  "offset": 8,
                  "slot": "0"
                }
              ],
              "numberOfBytes": "32"
            },
            "t_uint64": {
              "label": "uint64",
              "numberOfBytes": "8"
            },
            "t_address": {
              "label": "address",
              "numberOfBytes": "20"
            },
            "t_mapping(t_address,t_uint256)": {
              "label": "mapping(address => uint256)",
              "numberOfBytes": "32"
            },
            "t_mapping(t_address,t_uint8)": {
              "label": "mapping(address => uint8)",
              "numberOfBytes": "32"
            },
            "t_uint256": {
              "label": "uint256",
              "numberOfBytes": "32"
            },
            "t_uint8": {
              "label": "uint8",
              "numberOfBytes": "1"
            }
          },
          "layoutVersion": "1.2",
          "flat": true,
          "namespaces": {
            "erc7201:openzeppelin.storage.Initializable": [
              {
                "contract": "Initializable",
                "label": "_initialized",
                "type": "t_uint64",
                "src": "@openzeppelin/contracts-upgradeable/proxy/utils/Initializable.sol:69",
                "offset": 0,
                "slot": "0"
              },
              {
                "contract": "Initializable",
                "label": "_initializing",
                "type": "t_bool",
                "src": "@openzeppelin/contracts-upgradeable/proxy/utils/Initializable.sol:73",
                "offset": 8,
                "slot": "0"
              }
            ]
          }
        },
        "solcVersion": "0.8.28"
      },
      "contracts/Lock.sol:Lock": {
        "src": "contracts/Lock.sol:7",
        "version": {
          "withMetadata": "6eb6f6b91be83cd30c6e35c880c2b5159be495650734bcf9669f85df37c7d298",
          "withoutMetadata": "32d3554bc8a13582db0b28868b0c01929a838351fd373d89fd187b5992f6da5b",
          "linkedWithoutMetadata": "32d3554bc8a13582db0b28868b0c01929a838351fd373d89fd187b5992f6da5b"
        },
        "inherit": [],
        "libraries": [],
        "methods": [
          "(uint256)",
          "withdraw()"
        ],
        "linkReferences": [],
        "errors": [
          {
            "kind": "constructor",
            "contract": "Lock",
            "src": "contracts/Lock.sol:13"
          }
        ],
        "layout": {
          "storage": [
            {
              "label": "unlockTime",
              "offset": 0,
              "slot": "0",
              "type": "t_uint256",
              "contract": "Lock",
              "src": "contracts/Lock.sol:8"
            },
            {
              "label": "owner",
              "offset": 0,
              "slot": "1",
              "type": "t_address_payable",
              "contract": "Lock",
              "src": "contracts/Lock.sol:9"
            }
          ],
          "types": {
            "t_address_payable": {
              "label": "address payable",
              "numberOfBytes": "20"
            },
            "t_uint256": {
              "label": "uint256",
              "numberOfBytes": "32"
            }
          },
          "layoutVersion": "1.2",
          "flat": true,
          "namespaces": {}
        },
        "solcVersion": "0.8.28"
      }
    }
  ]
}<|MERGE_RESOLUTION|>--- conflicted
+++ resolved
@@ -2,7 +2,6 @@
   "version": "3.4",
   "log": [
     {
-<<<<<<< HEAD
       "@chainlink/contracts/src/v0.8/shared/interfaces/AggregatorV3Interface.sol:AggregatorV3Interface": {
         "src": "@chainlink/contracts/src/v0.8/shared/interfaces/AggregatorV3Interface.sol:5",
         "inherit": [],
@@ -1558,10 +1557,216 @@
       },
       "@openzeppelin/contracts/utils/Context.sol:Context": {
         "src": "@openzeppelin\\contracts\\utils\\Context.sol:16",
-=======
+        "inherit": [],
+        "libraries": [],
+        "methods": [],
+        "linkReferences": [],
+        "errors": [],
+        "layout": {
+          "storage": [],
+          "types": {},
+          "layoutVersion": "1.2",
+          "flat": false,
+          "namespaces": {}
+        },
+        "solcVersion": "0.8.28"
+      },
+      "contracts/GlintToken.sol:GlintToken": {
+        "src": "contracts\\GlintToken.sol:8",
+        "version": {
+          "withMetadata": "a8618f68b269cecc405261fe6653f266342a5f576eedf686c3588baed33c76cd",
+          "withoutMetadata": "82ee07347b516beabf11ec3a7f3a468d8708f8c20401658bd429ea9975b47cb6",
+          "linkedWithoutMetadata": "82ee07347b516beabf11ec3a7f3a468d8708f8c20401658bd429ea9975b47cb6"
+        },
+        "inherit": [
+          "@openzeppelin/contracts/token/ERC20/ERC20.sol:ERC20",
+          "@openzeppelin/contracts/interfaces/draft-IERC6093.sol:IERC20Errors",
+          "@openzeppelin/contracts/token/ERC20/extensions/IERC20Metadata.sol:IERC20Metadata",
+          "@openzeppelin/contracts/token/ERC20/IERC20.sol:IERC20",
+          "@openzeppelin/contracts/utils/Context.sol:Context"
+        ],
+        "libraries": [],
+        "methods": [
+          "(uint256)"
+        ],
+        "linkReferences": [],
+        "errors": [
+          {
+            "kind": "constructor",
+            "contract": "GlintToken",
+            "src": "contracts\\GlintToken.sol:9"
+          }
+        ],
+        "layout": {
+          "storage": [
+            {
+              "label": "_balances",
+              "offset": 0,
+              "slot": "0",
+              "type": "t_mapping(t_address,t_uint256)",
+              "contract": "ERC20",
+              "src": "@openzeppelin\\contracts\\token\\ERC20\\ERC20.sol:30"
+            },
+            {
+              "label": "_allowances",
+              "offset": 0,
+              "slot": "1",
+              "type": "t_mapping(t_address,t_mapping(t_address,t_uint256))",
+              "contract": "ERC20",
+              "src": "@openzeppelin\\contracts\\token\\ERC20\\ERC20.sol:32"
+            },
+            {
+              "label": "_totalSupply",
+              "offset": 0,
+              "slot": "2",
+              "type": "t_uint256",
+              "contract": "ERC20",
+              "src": "@openzeppelin\\contracts\\token\\ERC20\\ERC20.sol:34"
+            },
+            {
+              "label": "_name",
+              "offset": 0,
+              "slot": "3",
+              "type": "t_string_storage",
+              "contract": "ERC20",
+              "src": "@openzeppelin\\contracts\\token\\ERC20\\ERC20.sol:36"
+            },
+            {
+              "label": "_symbol",
+              "offset": 0,
+              "slot": "4",
+              "type": "t_string_storage",
+              "contract": "ERC20",
+              "src": "@openzeppelin\\contracts\\token\\ERC20\\ERC20.sol:37"
+            }
+          ],
+          "types": {
+            "t_address": {
+              "label": "address",
+              "numberOfBytes": "20"
+            },
+            "t_mapping(t_address,t_mapping(t_address,t_uint256))": {
+              "label": "mapping(address => mapping(address => uint256))",
+              "numberOfBytes": "32"
+            },
+            "t_mapping(t_address,t_uint256)": {
+              "label": "mapping(address => uint256)",
+              "numberOfBytes": "32"
+            },
+            "t_string_storage": {
+              "label": "string",
+              "numberOfBytes": "32"
+            },
+            "t_uint256": {
+              "label": "uint256",
+              "numberOfBytes": "32"
+            }
+          },
+          "layoutVersion": "1.2",
+          "flat": true,
+          "namespaces": {}
+        },
+        "solcVersion": "0.8.28"
+      }
+    },
+    {
+      "@openzeppelin/contracts-upgradeable/access/OwnableUpgradeable.sol:OwnableUpgradeable": {
+        "src": "@openzeppelin\\contracts-upgradeable\\access\\OwnableUpgradeable.sol:21",
+        "inherit": [
+          "@openzeppelin/contracts-upgradeable/utils/ContextUpgradeable.sol:ContextUpgradeable",
+          "@openzeppelin/contracts-upgradeable/proxy/utils/Initializable.sol:Initializable"
+        ],
+        "libraries": [],
+        "methods": [
+          "owner()",
+          "renounceOwnership()",
+          "transferOwnership(address)"
+        ],
+        "linkReferences": [],
+        "errors": [],
+        "layout": {
+          "storage": [],
+          "types": {
+            "t_address": {
+              "label": "address",
+              "numberOfBytes": "20"
+            },
+            "t_bool": {
+              "label": "bool",
+              "numberOfBytes": "1"
+            },
+            "t_struct(InitializableStorage)73_storage": {
+              "label": "struct Initializable.InitializableStorage",
+              "members": [
+                {
+                  "label": "_initialized",
+                  "type": "t_uint64",
+                  "offset": 0,
+                  "slot": "0"
+                },
+                {
+                  "label": "_initializing",
+                  "type": "t_bool",
+                  "offset": 8,
+                  "slot": "0"
+                }
+              ],
+              "numberOfBytes": "32"
+            },
+            "t_struct(OwnableStorage)13_storage": {
+              "label": "struct OwnableUpgradeable.OwnableStorage",
+              "members": [
+                {
+                  "label": "_owner",
+                  "type": "t_address",
+                  "offset": 0,
+                  "slot": "0"
+                }
+              ],
+              "numberOfBytes": "32"
+            },
+            "t_uint64": {
+              "label": "uint64",
+              "numberOfBytes": "8"
+            }
+          },
+          "layoutVersion": "1.2",
+          "flat": false,
+          "namespaces": {
+            "erc7201:openzeppelin.storage.Ownable": [
+              {
+                "contract": "OwnableUpgradeable",
+                "label": "_owner",
+                "type": "t_address",
+                "src": "@openzeppelin\\contracts-upgradeable\\access\\OwnableUpgradeable.sol:24",
+                "offset": 0,
+                "slot": "0"
+              }
+            ],
+            "erc7201:openzeppelin.storage.Initializable": [
+              {
+                "contract": "Initializable",
+                "label": "_initialized",
+                "type": "t_uint64",
+                "src": "@openzeppelin\\contracts-upgradeable\\proxy\\utils\\Initializable.sol:69",
+                "offset": 0,
+                "slot": "0"
+              },
+              {
+                "contract": "Initializable",
+                "label": "_initializing",
+                "type": "t_bool",
+                "src": "@openzeppelin\\contracts-upgradeable\\proxy\\utils\\Initializable.sol:73",
+                "offset": 8,
+                "slot": "0"
+              }
+            ]
+          }
+        },
+        "solcVersion": "0.8.28"
+      },
       "@openzeppelin/contracts-upgradeable/proxy/utils/Initializable.sol:Initializable": {
-        "src": "@openzeppelin/contracts-upgradeable/proxy/utils/Initializable.sol:56",
->>>>>>> 0cf06862
+        "src": "@openzeppelin\\contracts-upgradeable\\proxy\\utils\\Initializable.sol:56",
         "inherit": [],
         "libraries": [],
         "methods": [],
@@ -1574,7 +1779,7 @@
               "label": "bool",
               "numberOfBytes": "1"
             },
-            "t_struct(InitializableStorage)7_storage": {
+            "t_struct(InitializableStorage)73_storage": {
               "label": "struct Initializable.InitializableStorage",
               "members": [
                 {
@@ -1598,8 +1803,18 @@
             }
           },
           "layoutVersion": "1.2",
-          "flat": false,
+          "flat": true,
           "namespaces": {
+            "erc7201:openzeppelin.storage.Ownable": [
+              {
+                "contract": "OwnableUpgradeable",
+                "label": "_owner",
+                "type": "t_address",
+                "src": "@openzeppelin/contracts-upgradeable/access/OwnableUpgradeable.sol:24",
+                "offset": 0,
+                "slot": "0"
+              }
+            ],
             "erc7201:openzeppelin.storage.Initializable": [
               {
                 "contract": "Initializable",
@@ -1622,12 +1837,99 @@
         },
         "solcVersion": "0.8.28"
       },
-      "contracts/LiquidityPoolV1.sol:LiquidityPoolV1": {
-        "src": "contracts/LiquidityPoolV1.sol:6",
+      "@openzeppelin/contracts-upgradeable/utils/ContextUpgradeable.sol:ContextUpgradeable": {
+        "src": "@openzeppelin\\contracts-upgradeable\\utils\\ContextUpgradeable.sol:17",
+        "inherit": [
+          "@openzeppelin/contracts-upgradeable/proxy/utils/Initializable.sol:Initializable"
+        ],
+        "libraries": [],
+        "methods": [],
+        "linkReferences": [],
+        "errors": [],
+        "layout": {
+          "storage": [],
+          "types": {
+            "t_bool": {
+              "label": "bool",
+              "numberOfBytes": "1"
+            },
+            "t_struct(InitializableStorage)7_storage": {
+              "label": "struct Initializable.InitializableStorage",
+              "members": [
+                {
+                  "label": "_initialized",
+                  "type": "t_uint64",
+                  "offset": 0,
+                  "slot": "0"
+                },
+                {
+                  "label": "_initializing",
+                  "type": "t_bool",
+                  "offset": 8,
+                  "slot": "0"
+                }
+              ],
+              "numberOfBytes": "32"
+            },
+            "t_uint64": {
+              "label": "uint64",
+              "numberOfBytes": "8"
+            }
+          },
+          "layoutVersion": "1.2",
+          "flat": false,
+          "namespaces": {
+            "erc7201:openzeppelin.storage.Initializable": [
+              {
+                "contract": "Initializable",
+                "label": "_initialized",
+                "type": "t_uint64",
+                "src": "@openzeppelin/contracts-upgradeable/proxy/utils/Initializable.sol:69",
+                "offset": 0,
+                "slot": "0"
+              },
+              {
+                "contract": "Initializable",
+                "label": "_initializing",
+                "type": "t_bool",
+                "src": "@openzeppelin/contracts-upgradeable/proxy/utils/Initializable.sol:73",
+                "offset": 8,
+                "slot": "0"
+              }
+            ]
+          }
+        },
+        "solcVersion": "0.8.28"
+      },
+      "@openzeppelin/contracts/token/ERC20/IERC20.sol:IERC20": {
+        "src": "@openzeppelin\\contracts\\token\\ERC20\\IERC20.sol:9",
+        "inherit": [],
+        "libraries": [],
+        "methods": [
+          "totalSupply()",
+          "balanceOf(address)",
+          "transfer(address,uint256)",
+          "allowance(address,address)",
+          "approve(address,uint256)",
+          "transferFrom(address,address,uint256)"
+        ],
+        "linkReferences": [],
+        "errors": [],
+        "layout": {
+          "storage": [],
+          "types": {},
+          "layoutVersion": "1.2",
+          "flat": false,
+          "namespaces": {}
+        },
+        "solcVersion": "0.8.28"
+      },
+      "contracts/LiquidityPool.sol:LiquidityPool": {
+        "src": "contracts\\LiquidityPool.sol:4",
         "version": {
-          "withMetadata": "93df0ae0803d2be93d3f5aee3fa24357d567af9cc16172cbd75470763d2a84ab",
-          "withoutMetadata": "6954c14eaa53ca13bc2f36fbe8714b9c0479cb02f7eda3b2764ddf0cd8d73107",
-          "linkedWithoutMetadata": "6954c14eaa53ca13bc2f36fbe8714b9c0479cb02f7eda3b2764ddf0cd8d73107"
+          "withMetadata": "e0d57fc3fe3c72296a9a7911cd361f8dbc44b2102935b7563001eff80c3aca6f",
+          "withoutMetadata": "3ffc6eb8001d2b8bfed7a97df2f19426905314e874c6c8ec63c140fcfa1188e0",
+          "linkedWithoutMetadata": "3ffc6eb8001d2b8bfed7a97df2f19426905314e874c6c8ec63c140fcfa1188e0"
         },
         "inherit": [
           "@openzeppelin/contracts-upgradeable/proxy/utils/Initializable.sol:Initializable"
@@ -1647,7 +1949,13 @@
           "isPaused()"
         ],
         "linkReferences": [],
-        "errors": [],
+        "errors": [
+          {
+            "kind": "constructor",
+            "contract": "LiquidityPool",
+            "src": "contracts\\LiquidityPool.sol:21"
+          }
+        ],
         "layout": {
           "storage": [
             {
@@ -1655,56 +1963,48 @@
               "offset": 0,
               "slot": "0",
               "type": "t_address",
-              "contract": "LiquidityPoolV1",
-              "src": "contracts/LiquidityPoolV1.sol:7"
+              "contract": "LiquidityPool",
+              "src": "contracts\\LiquidityPool.sol:5"
             },
             {
               "label": "totalFunds",
               "offset": 0,
               "slot": "1",
               "type": "t_uint256",
-              "contract": "LiquidityPoolV1",
-              "src": "contracts/LiquidityPoolV1.sol:8"
+              "contract": "LiquidityPool",
+              "src": "contracts\\LiquidityPool.sol:6"
             },
             {
               "label": "locked",
               "offset": 0,
               "slot": "2",
               "type": "t_bool",
-              "contract": "LiquidityPoolV1",
-              "src": "contracts/LiquidityPoolV1.sol:9"
-            },
-            {
-              "label": "paused",
-              "offset": 1,
-              "slot": "2",
-              "type": "t_bool",
-              "contract": "LiquidityPoolV1",
-              "src": "contracts/LiquidityPoolV1.sol:10"
+              "contract": "LiquidityPool",
+              "src": "contracts\\LiquidityPool.sol:7"
             },
             {
               "label": "userDebt",
               "offset": 0,
               "slot": "3",
               "type": "t_mapping(t_address,t_uint256)",
-              "contract": "LiquidityPoolV1",
-              "src": "contracts/LiquidityPoolV1.sol:12"
+              "contract": "LiquidityPool",
+              "src": "contracts\\LiquidityPool.sol:10"
             },
             {
               "label": "creditScore",
               "offset": 0,
               "slot": "4",
               "type": "t_mapping(t_address,t_uint8)",
-              "contract": "LiquidityPoolV1",
-              "src": "contracts/LiquidityPoolV1.sol:13"
+              "contract": "LiquidityPool",
+              "src": "contracts\\LiquidityPool.sol:12"
             },
             {
               "label": "borrowTimestamp",
               "offset": 0,
               "slot": "5",
               "type": "t_mapping(t_address,t_uint256)",
-              "contract": "LiquidityPoolV1",
-              "src": "contracts/LiquidityPoolV1.sol:14"
+              "contract": "LiquidityPool",
+              "src": "contracts\\LiquidityPool.sol:14"
             }
           ],
           "types": {
@@ -1779,79 +2079,17 @@
           }
         },
         "solcVersion": "0.8.28"
-      }
-    },
-    {
-      "@openzeppelin/contracts-upgradeable/proxy/utils/Initializable.sol:Initializable": {
-        "src": "@openzeppelin/contracts-upgradeable/proxy/utils/Initializable.sol:56",
-        "inherit": [],
-        "libraries": [],
-        "methods": [],
-        "linkReferences": [],
-        "errors": [],
-        "layout": {
-          "storage": [],
-          "types": {
-            "t_bool": {
-              "label": "bool",
-              "numberOfBytes": "1"
-            },
-            "t_struct(InitializableStorage)7_storage": {
-              "label": "struct Initializable.InitializableStorage",
-              "members": [
-                {
-                  "label": "_initialized",
-                  "type": "t_uint64",
-                  "offset": 0,
-                  "slot": "0"
-                },
-                {
-                  "label": "_initializing",
-                  "type": "t_bool",
-                  "offset": 8,
-                  "slot": "0"
-                }
-              ],
-              "numberOfBytes": "32"
-            },
-            "t_uint64": {
-              "label": "uint64",
-              "numberOfBytes": "8"
-            }
-          },
-          "layoutVersion": "1.2",
-          "flat": false,
-          "namespaces": {
-            "erc7201:openzeppelin.storage.Initializable": [
-              {
-                "contract": "Initializable",
-                "label": "_initialized",
-                "type": "t_uint64",
-                "src": "@openzeppelin/contracts-upgradeable/proxy/utils/Initializable.sol:69",
-                "offset": 0,
-                "slot": "0"
-              },
-              {
-                "contract": "Initializable",
-                "label": "_initializing",
-                "type": "t_bool",
-                "src": "@openzeppelin/contracts-upgradeable/proxy/utils/Initializable.sol:73",
-                "offset": 8,
-                "slot": "0"
-              }
-            ]
-          }
-        },
-        "solcVersion": "0.8.28"
-      },
-      "contracts/LiquidityPool.sol:LiquidityPool": {
-        "src": "contracts/LiquidityPool.sol:4",
+      },
+      "contracts/LiquidityPoolV1.sol:LiquidityPoolV1": {
+        "src": "contracts\\LiquidityPoolV1.sol:6",
         "version": {
-          "withMetadata": "c91b62fac7aea16b73ebbddad338b36783b6342142832cc36c4917148065c52e",
-          "withoutMetadata": "3ffc6eb8001d2b8bfed7a97df2f19426905314e874c6c8ec63c140fcfa1188e0",
-          "linkedWithoutMetadata": "3ffc6eb8001d2b8bfed7a97df2f19426905314e874c6c8ec63c140fcfa1188e0"
-        },
-        "inherit": [],
+          "withMetadata": "23087247a08d2c9cdbdd6befe6c287fbc62fb6ffe9fed7dee191d175b3735a82",
+          "withoutMetadata": "f5e755bb1dd55ac93c179eb3e45534bb1eaa6ce9ea6ecd411ff65681c98a357a",
+          "linkedWithoutMetadata": "f5e755bb1dd55ac93c179eb3e45534bb1eaa6ce9ea6ecd411ff65681c98a357a"
+        },
+        "inherit": [
+          "@openzeppelin/contracts-upgradeable/proxy/utils/Initializable.sol:Initializable"
+        ],
         "libraries": [],
         "methods": [
           "()",
@@ -1879,6 +2117,457 @@
               "offset": 0,
               "slot": "0",
               "type": "t_address",
+              "contract": "LiquidityPoolV1",
+              "src": "contracts\\LiquidityPoolV1.sol:7"
+            },
+            {
+              "label": "totalFunds",
+              "offset": 0,
+              "slot": "1",
+              "type": "t_uint256",
+              "contract": "LiquidityPoolV1",
+              "src": "contracts\\LiquidityPoolV1.sol:8"
+            },
+            {
+              "label": "locked",
+              "offset": 0,
+              "slot": "2",
+              "type": "t_bool",
+              "contract": "LiquidityPoolV1",
+              "src": "contracts\\LiquidityPoolV1.sol:9"
+            },
+            {
+              "label": "userDebt",
+              "offset": 0,
+              "slot": "3",
+              "type": "t_mapping(t_address,t_uint256)",
+              "contract": "LiquidityPoolV1",
+              "src": "contracts\\LiquidityPoolV1.sol:11"
+            },
+            {
+              "label": "creditScore",
+              "offset": 0,
+              "slot": "4",
+              "type": "t_mapping(t_address,t_uint8)",
+              "contract": "LiquidityPoolV1",
+              "src": "contracts\\LiquidityPoolV1.sol:12"
+            },
+            {
+              "label": "borrowTimestamp",
+              "offset": 0,
+              "slot": "5",
+              "type": "t_mapping(t_address,t_uint256)",
+              "contract": "LiquidityPoolV1",
+              "src": "contracts\\LiquidityPoolV1.sol:13"
+            }
+          ],
+          "types": {
+            "t_bool": {
+              "label": "bool",
+              "numberOfBytes": "1"
+            },
+            "t_struct(InitializableStorage)73_storage": {
+              "label": "struct Initializable.InitializableStorage",
+              "members": [
+                {
+                  "label": "_initialized",
+                  "type": "t_uint64",
+                  "offset": 0,
+                  "slot": "0"
+                },
+                {
+                  "label": "_initializing",
+                  "type": "t_bool",
+                  "offset": 8,
+                  "slot": "0"
+                }
+              ],
+              "numberOfBytes": "32"
+            },
+            "t_uint64": {
+              "label": "uint64",
+              "numberOfBytes": "8"
+            },
+            "t_address": {
+              "label": "address",
+              "numberOfBytes": "20"
+            },
+            "t_bool": {
+              "label": "bool",
+              "numberOfBytes": "1"
+            },
+            "t_mapping(t_address,t_uint256)": {
+              "label": "mapping(address => uint256)",
+              "numberOfBytes": "32"
+            },
+            "t_mapping(t_address,t_uint8)": {
+              "label": "mapping(address => uint8)",
+              "numberOfBytes": "32"
+            },
+            "t_uint256": {
+              "label": "uint256",
+              "numberOfBytes": "32"
+            },
+            "t_uint8": {
+              "label": "uint8",
+              "numberOfBytes": "1"
+            }
+          },
+          "layoutVersion": "1.2",
+          "flat": true,
+          "namespaces": {
+            "erc7201:openzeppelin.storage.Initializable": [
+              {
+                "contract": "Initializable",
+                "label": "_initialized",
+                "type": "t_uint64",
+                "src": "@openzeppelin\\contracts-upgradeable\\proxy\\utils\\Initializable.sol:69",
+                "offset": 0,
+                "slot": "0"
+              },
+              {
+                "contract": "Initializable",
+                "label": "_initializing",
+                "type": "t_bool",
+                "src": "@openzeppelin\\contracts-upgradeable\\proxy\\utils\\Initializable.sol:73",
+                "offset": 8,
+                "slot": "0"
+              }
+            ]
+          }
+        },
+        "solcVersion": "0.8.28"
+      },
+      "contracts/LiquidityPoolV2.sol:LiquidityPoolV2": {
+        "src": "contracts\\LiquidityPoolV2.sol:11",
+        "version": {
+          "withMetadata": "c5d768e2288fe730882be402db9d00f23dcb71ba0df1f1e31469b5525952d2e3",
+          "withoutMetadata": "b32538f7c75e46fa81b6f3fccadb43ab806de7d7b6af3bee765decc3b4ca771a",
+          "linkedWithoutMetadata": "b32538f7c75e46fa81b6f3fccadb43ab806de7d7b6af3bee765decc3b4ca771a"
+        },
+        "inherit": [
+          "@openzeppelin/contracts-upgradeable/access/OwnableUpgradeable.sol:OwnableUpgradeable",
+          "@openzeppelin/contracts-upgradeable/utils/ContextUpgradeable.sol:ContextUpgradeable",
+          "@openzeppelin/contracts-upgradeable/proxy/utils/Initializable.sol:Initializable"
+        ],
+        "libraries": [],
+        "methods": [
+          "initialize(address)",
+          "setAllowedCollateral(address,bool)",
+          "depositCollateral(address,uint256)",
+          "withdrawCollateral(address,uint256)",
+          "getCollateral(address,address)",
+          "getMyDebt()",
+          "()",
+          "getBalance()",
+          "borrow(uint256)",
+          "repay()",
+          "extract(uint256)",
+          "setCreditScore(address,uint256)"
+        ],
+        "linkReferences": [],
+        "errors": [],
+        "layout": {
+          "storage": [
+            {
+              "label": "collateralBalance",
+              "offset": 0,
+              "slot": "0",
+              "type": "t_mapping(t_address,t_mapping(t_address,t_uint256))",
+              "contract": "LiquidityPoolV2",
+              "src": "contracts\\LiquidityPoolV2.sol:12"
+            },
+            {
+              "label": "isAllowedCollateral",
+              "offset": 0,
+              "slot": "1",
+              "type": "t_mapping(t_address,t_bool)",
+              "contract": "LiquidityPoolV2",
+              "src": "contracts\\LiquidityPoolV2.sol:13"
+            },
+            {
+              "label": "creditScore",
+              "offset": 0,
+              "slot": "2",
+              "type": "t_mapping(t_address,t_uint256)",
+              "contract": "LiquidityPoolV2",
+              "src": "contracts\\LiquidityPoolV2.sol:15"
+            },
+            {
+              "label": "userDebt",
+              "offset": 0,
+              "slot": "3",
+              "type": "t_mapping(t_address,t_uint256)",
+              "contract": "LiquidityPoolV2",
+              "src": "contracts\\LiquidityPoolV2.sol:16"
+            },
+            {
+              "label": "borrowTimestamp",
+              "offset": 0,
+              "slot": "4",
+              "type": "t_mapping(t_address,t_uint256)",
+              "contract": "LiquidityPoolV2",
+              "src": "contracts\\LiquidityPoolV2.sol:17"
+            },
+            {
+              "label": "totalFunds",
+              "offset": 0,
+              "slot": "5",
+              "type": "t_uint256",
+              "contract": "LiquidityPoolV2",
+              "src": "contracts\\LiquidityPoolV2.sol:19"
+            }
+          ],
+          "types": {
+            "t_address": {
+              "label": "address",
+              "numberOfBytes": "20"
+            },
+            "t_bool": {
+              "label": "bool",
+              "numberOfBytes": "1"
+            },
+            "t_struct(InitializableStorage)73_storage": {
+              "label": "struct Initializable.InitializableStorage",
+              "members": [
+                {
+                  "label": "_initialized",
+                  "type": "t_uint64",
+                  "offset": 0,
+                  "slot": "0"
+                },
+                {
+                  "label": "_initializing",
+                  "type": "t_bool",
+                  "offset": 8,
+                  "slot": "0"
+                }
+              ],
+              "numberOfBytes": "32"
+            },
+            "t_struct(OwnableStorage)13_storage": {
+              "label": "struct OwnableUpgradeable.OwnableStorage",
+              "members": [
+                {
+                  "label": "_owner",
+                  "type": "t_address",
+                  "offset": 0,
+                  "slot": "0"
+                }
+              ],
+              "numberOfBytes": "32"
+            },
+            "t_uint64": {
+              "label": "uint64",
+              "numberOfBytes": "8"
+            },
+            "t_mapping(t_address,t_bool)": {
+              "label": "mapping(address => bool)",
+              "numberOfBytes": "32"
+            },
+            "t_mapping(t_address,t_mapping(t_address,t_uint256))": {
+              "label": "mapping(address => mapping(address => uint256))",
+              "numberOfBytes": "32"
+            },
+            "t_mapping(t_address,t_uint256)": {
+              "label": "mapping(address => uint256)",
+              "numberOfBytes": "32"
+            },
+            "t_uint256": {
+              "label": "uint256",
+              "numberOfBytes": "32"
+            }
+          },
+          "layoutVersion": "1.2",
+          "flat": true,
+          "namespaces": {
+            "erc7201:openzeppelin.storage.Ownable": [
+              {
+                "contract": "OwnableUpgradeable",
+                "label": "_owner",
+                "type": "t_address",
+                "src": "@openzeppelin\\contracts-upgradeable\\access\\OwnableUpgradeable.sol:24",
+                "offset": 0,
+                "slot": "0"
+              }
+            ],
+            "erc7201:openzeppelin.storage.Initializable": [
+              {
+                "contract": "Initializable",
+                "label": "_initialized",
+                "type": "t_uint64",
+                "src": "@openzeppelin\\contracts-upgradeable\\proxy\\utils\\Initializable.sol:69",
+                "offset": 0,
+                "slot": "0"
+              },
+              {
+                "contract": "Initializable",
+                "label": "_initializing",
+                "type": "t_bool",
+                "src": "@openzeppelin\\contracts-upgradeable\\proxy\\utils\\Initializable.sol:73",
+                "offset": 8,
+                "slot": "0"
+              }
+            ]
+          }
+        },
+        "solcVersion": "0.8.28"
+      },
+      "contracts/Lock.sol:Lock": {
+        "src": "contracts/Lock.sol:7",
+        "version": {
+          "withMetadata": "6eb6f6b91be83cd30c6e35c880c2b5159be495650734bcf9669f85df37c7d298",
+          "withoutMetadata": "32d3554bc8a13582db0b28868b0c01929a838351fd373d89fd187b5992f6da5b",
+          "linkedWithoutMetadata": "32d3554bc8a13582db0b28868b0c01929a838351fd373d89fd187b5992f6da5b"
+        },
+        "inherit": [],
+        "libraries": [],
+        "methods": [
+          "(uint256)",
+          "withdraw()"
+        ],
+        "linkReferences": [],
+        "errors": [
+          {
+            "kind": "constructor",
+            "contract": "Lock",
+            "src": "contracts/Lock.sol:13"
+          }
+        ],
+        "layout": {
+          "storage": [
+            {
+              "label": "unlockTime",
+              "offset": 0,
+              "slot": "0",
+              "type": "t_uint256",
+              "contract": "Lock",
+              "src": "contracts/Lock.sol:8"
+            },
+            {
+              "label": "owner",
+              "offset": 0,
+              "slot": "1",
+              "type": "t_address_payable",
+              "contract": "Lock",
+              "src": "contracts/Lock.sol:9"
+            }
+          ],
+          "types": {
+            "t_address_payable": {
+              "label": "address payable",
+              "numberOfBytes": "20"
+            },
+            "t_uint256": {
+              "label": "uint256",
+              "numberOfBytes": "32"
+            }
+          },
+          "layoutVersion": "1.2",
+          "flat": true,
+          "namespaces": {}
+        },
+        "solcVersion": "0.8.28"
+      }
+    },
+    {
+      "@openzeppelin/contracts-upgradeable/proxy/utils/Initializable.sol:Initializable": {
+        "src": "@openzeppelin/contracts-upgradeable/proxy/utils/Initializable.sol:56",
+        "inherit": [],
+        "libraries": [],
+        "methods": [],
+        "linkReferences": [],
+        "errors": [],
+        "layout": {
+          "storage": [],
+          "types": {
+            "t_bool": {
+              "label": "bool",
+              "numberOfBytes": "1"
+            },
+            "t_struct(InitializableStorage)7_storage": {
+              "label": "struct Initializable.InitializableStorage",
+              "members": [
+                {
+                  "label": "_initialized",
+                  "type": "t_uint64",
+                  "offset": 0,
+                  "slot": "0"
+                },
+                {
+                  "label": "_initializing",
+                  "type": "t_bool",
+                  "offset": 8,
+                  "slot": "0"
+                }
+              ],
+              "numberOfBytes": "32"
+            },
+            "t_uint64": {
+              "label": "uint64",
+              "numberOfBytes": "8"
+            }
+          },
+          "layoutVersion": "1.2",
+          "flat": false,
+          "namespaces": {
+            "erc7201:openzeppelin.storage.Initializable": [
+              {
+                "contract": "Initializable",
+                "label": "_initialized",
+                "type": "t_uint64",
+                "src": "@openzeppelin/contracts-upgradeable/proxy/utils/Initializable.sol:69",
+                "offset": 0,
+                "slot": "0"
+              },
+              {
+                "contract": "Initializable",
+                "label": "_initializing",
+                "type": "t_bool",
+                "src": "@openzeppelin/contracts-upgradeable/proxy/utils/Initializable.sol:73",
+                "offset": 8,
+                "slot": "0"
+              }
+            ]
+          }
+        },
+        "solcVersion": "0.8.28"
+      },
+      "contracts/LiquidityPool.sol:LiquidityPool": {
+        "src": "contracts/LiquidityPool.sol:4",
+        "version": {
+          "withMetadata": "c91b62fac7aea16b73ebbddad338b36783b6342142832cc36c4917148065c52e",
+          "withoutMetadata": "3ffc6eb8001d2b8bfed7a97df2f19426905314e874c6c8ec63c140fcfa1188e0",
+          "linkedWithoutMetadata": "3ffc6eb8001d2b8bfed7a97df2f19426905314e874c6c8ec63c140fcfa1188e0"
+        },
+        "inherit": [],
+        "libraries": [],
+        "methods": [
+          "()",
+          "()",
+          "extract(uint256)",
+          "getBalance()",
+          "borrow(uint256)",
+          "repay()",
+          "getMyDebt()",
+          "setCreditScore(address,uint8)",
+          "transferOwnership(address)"
+        ],
+        "linkReferences": [],
+        "errors": [
+          {
+            "kind": "constructor",
+            "contract": "LiquidityPool",
+            "src": "contracts/LiquidityPool.sol:21"
+          }
+        ],
+        "layout": {
+          "storage": [
+            {
+              "label": "owner",
+              "offset": 0,
+              "slot": "0",
+              "type": "t_address",
               "contract": "LiquidityPool",
               "src": "contracts/LiquidityPool.sol:5"
             },
@@ -2159,385 +2848,6 @@
         },
         "solcVersion": "0.8.28"
       }
-    },
-    {
-      "@openzeppelin/contracts-upgradeable/proxy/utils/Initializable.sol:Initializable": {
-        "src": "@openzeppelin/contracts-upgradeable/proxy/utils/Initializable.sol:56",
-        "inherit": [],
-        "libraries": [],
-        "methods": [],
-        "linkReferences": [],
-        "errors": [],
-        "layout": {
-          "storage": [],
-          "types": {
-            "t_bool": {
-              "label": "bool",
-              "numberOfBytes": "1"
-            },
-            "t_struct(InitializableStorage)7_storage": {
-              "label": "struct Initializable.InitializableStorage",
-              "members": [
-                {
-                  "label": "_initialized",
-                  "type": "t_uint64",
-                  "offset": 0,
-                  "slot": "0"
-                },
-                {
-                  "label": "_initializing",
-                  "type": "t_bool",
-                  "offset": 8,
-                  "slot": "0"
-                }
-              ],
-              "numberOfBytes": "32"
-            },
-            "t_uint64": {
-              "label": "uint64",
-              "numberOfBytes": "8"
-            }
-          },
-          "layoutVersion": "1.2",
-          "flat": false,
-          "namespaces": {
-            "erc7201:openzeppelin.storage.Initializable": [
-              {
-                "contract": "Initializable",
-                "label": "_initialized",
-                "type": "t_uint64",
-                "src": "@openzeppelin/contracts-upgradeable/proxy/utils/Initializable.sol:69",
-                "offset": 0,
-                "slot": "0"
-              },
-              {
-                "contract": "Initializable",
-                "label": "_initializing",
-                "type": "t_bool",
-                "src": "@openzeppelin/contracts-upgradeable/proxy/utils/Initializable.sol:73",
-                "offset": 8,
-                "slot": "0"
-              }
-            ]
-          }
-        },
-        "solcVersion": "0.8.28"
-      },
-      "contracts/LiquidityPool.sol:LiquidityPool": {
-        "src": "contracts/LiquidityPool.sol:4",
-        "version": {
-          "withMetadata": "c91b62fac7aea16b73ebbddad338b36783b6342142832cc36c4917148065c52e",
-          "withoutMetadata": "3ffc6eb8001d2b8bfed7a97df2f19426905314e874c6c8ec63c140fcfa1188e0",
-          "linkedWithoutMetadata": "3ffc6eb8001d2b8bfed7a97df2f19426905314e874c6c8ec63c140fcfa1188e0"
-        },
-        "inherit": [],
-        "libraries": [],
-        "methods": [
-          "()",
-          "()",
-          "extract(uint256)",
-          "getBalance()",
-          "borrow(uint256)",
-          "repay()",
-          "getMyDebt()",
-          "setCreditScore(address,uint8)",
-          "transferOwnership(address)"
-        ],
-        "linkReferences": [],
-        "errors": [
-          {
-            "kind": "constructor",
-            "contract": "LiquidityPool",
-            "src": "contracts/LiquidityPool.sol:21"
-          }
-        ],
-        "layout": {
-          "storage": [
-            {
-              "label": "owner",
-              "offset": 0,
-              "slot": "0",
-              "type": "t_address",
-              "contract": "LiquidityPool",
-              "src": "contracts/LiquidityPool.sol:5"
-            },
-            {
-              "label": "totalFunds",
-              "offset": 0,
-              "slot": "1",
-              "type": "t_uint256",
-              "contract": "LiquidityPool",
-              "src": "contracts/LiquidityPool.sol:6"
-            },
-            {
-              "label": "locked",
-              "offset": 0,
-              "slot": "2",
-              "type": "t_bool",
-              "contract": "LiquidityPool",
-              "src": "contracts/LiquidityPool.sol:7"
-            },
-            {
-              "label": "userDebt",
-              "offset": 0,
-              "slot": "3",
-              "type": "t_mapping(t_address,t_uint256)",
-              "contract": "LiquidityPool",
-              "src": "contracts/LiquidityPool.sol:10"
-            },
-            {
-              "label": "creditScore",
-              "offset": 0,
-              "slot": "4",
-              "type": "t_mapping(t_address,t_uint8)",
-              "contract": "LiquidityPool",
-              "src": "contracts/LiquidityPool.sol:12"
-            },
-            {
-              "label": "borrowTimestamp",
-              "offset": 0,
-              "slot": "5",
-              "type": "t_mapping(t_address,t_uint256)",
-              "contract": "LiquidityPool",
-              "src": "contracts/LiquidityPool.sol:14"
-            }
-          ],
-          "types": {
-            "t_address": {
-              "label": "address",
-              "numberOfBytes": "20"
-            },
-            "t_bool": {
-              "label": "bool",
-              "numberOfBytes": "1"
-            },
-            "t_mapping(t_address,t_uint256)": {
-              "label": "mapping(address => uint256)",
-              "numberOfBytes": "32"
-            },
-            "t_mapping(t_address,t_uint8)": {
-              "label": "mapping(address => uint8)",
-              "numberOfBytes": "32"
-            },
-            "t_uint256": {
-              "label": "uint256",
-              "numberOfBytes": "32"
-            },
-            "t_uint8": {
-              "label": "uint8",
-              "numberOfBytes": "1"
-            }
-          },
-          "layoutVersion": "1.2",
-          "flat": true,
-          "namespaces": {}
-        },
-        "solcVersion": "0.8.28"
-      },
-      "contracts/LiquidityPoolV1.sol:LiquidityPoolV1": {
-        "src": "contracts/LiquidityPoolV1.sol:6",
-        "version": {
-          "withMetadata": "5e2dea133cc155c20959295e9e2b7530c618bc7087ccf172f530e809f95633a4",
-          "withoutMetadata": "f5e755bb1dd55ac93c179eb3e45534bb1eaa6ce9ea6ecd411ff65681c98a357a",
-          "linkedWithoutMetadata": "f5e755bb1dd55ac93c179eb3e45534bb1eaa6ce9ea6ecd411ff65681c98a357a"
-        },
-        "inherit": [
-          "@openzeppelin/contracts-upgradeable/proxy/utils/Initializable.sol:Initializable"
-        ],
-        "libraries": [],
-        "methods": [
-          "initialize(address)",
-          "()",
-          "extract(uint256)",
-          "getBalance()",
-          "borrow(uint256)",
-          "repay()",
-          "getMyDebt()",
-          "setCreditScore(address,uint8)",
-          "transferOwnership(address)"
-        ],
-        "linkReferences": [],
-        "errors": [],
-        "layout": {
-          "storage": [
-            {
-              "label": "owner",
-              "offset": 0,
-              "slot": "0",
-              "type": "t_address",
-              "contract": "LiquidityPoolV1",
-              "src": "contracts/LiquidityPoolV1.sol:7"
-            },
-            {
-              "label": "totalFunds",
-              "offset": 0,
-              "slot": "1",
-              "type": "t_uint256",
-              "contract": "LiquidityPoolV1",
-              "src": "contracts/LiquidityPoolV1.sol:8"
-            },
-            {
-              "label": "locked",
-              "offset": 0,
-              "slot": "2",
-              "type": "t_bool",
-              "contract": "LiquidityPoolV1",
-              "src": "contracts/LiquidityPoolV1.sol:9"
-            },
-            {
-              "label": "userDebt",
-              "offset": 0,
-              "slot": "3",
-              "type": "t_mapping(t_address,t_uint256)",
-              "contract": "LiquidityPoolV1",
-              "src": "contracts/LiquidityPoolV1.sol:11"
-            },
-            {
-              "label": "creditScore",
-              "offset": 0,
-              "slot": "4",
-              "type": "t_mapping(t_address,t_uint8)",
-              "contract": "LiquidityPoolV1",
-              "src": "contracts/LiquidityPoolV1.sol:12"
-            },
-            {
-              "label": "borrowTimestamp",
-              "offset": 0,
-              "slot": "5",
-              "type": "t_mapping(t_address,t_uint256)",
-              "contract": "LiquidityPoolV1",
-              "src": "contracts/LiquidityPoolV1.sol:13"
-            }
-          ],
-          "types": {
-            "t_bool": {
-              "label": "bool",
-              "numberOfBytes": "1"
-            },
-            "t_struct(InitializableStorage)7_storage": {
-              "label": "struct Initializable.InitializableStorage",
-              "members": [
-                {
-                  "label": "_initialized",
-                  "type": "t_uint64",
-                  "offset": 0,
-                  "slot": "0"
-                },
-                {
-                  "label": "_initializing",
-                  "type": "t_bool",
-                  "offset": 8,
-                  "slot": "0"
-                }
-              ],
-              "numberOfBytes": "32"
-            },
-            "t_uint64": {
-              "label": "uint64",
-              "numberOfBytes": "8"
-            },
-            "t_address": {
-              "label": "address",
-              "numberOfBytes": "20"
-            },
-            "t_mapping(t_address,t_uint256)": {
-              "label": "mapping(address => uint256)",
-              "numberOfBytes": "32"
-            },
-            "t_mapping(t_address,t_uint8)": {
-              "label": "mapping(address => uint8)",
-              "numberOfBytes": "32"
-            },
-            "t_uint256": {
-              "label": "uint256",
-              "numberOfBytes": "32"
-            },
-            "t_uint8": {
-              "label": "uint8",
-              "numberOfBytes": "1"
-            }
-          },
-          "layoutVersion": "1.2",
-          "flat": true,
-          "namespaces": {
-            "erc7201:openzeppelin.storage.Initializable": [
-              {
-                "contract": "Initializable",
-                "label": "_initialized",
-                "type": "t_uint64",
-                "src": "@openzeppelin/contracts-upgradeable/proxy/utils/Initializable.sol:69",
-                "offset": 0,
-                "slot": "0"
-              },
-              {
-                "contract": "Initializable",
-                "label": "_initializing",
-                "type": "t_bool",
-                "src": "@openzeppelin/contracts-upgradeable/proxy/utils/Initializable.sol:73",
-                "offset": 8,
-                "slot": "0"
-              }
-            ]
-          }
-        },
-        "solcVersion": "0.8.28"
-      },
-      "contracts/Lock.sol:Lock": {
-        "src": "contracts/Lock.sol:7",
-        "version": {
-          "withMetadata": "6eb6f6b91be83cd30c6e35c880c2b5159be495650734bcf9669f85df37c7d298",
-          "withoutMetadata": "32d3554bc8a13582db0b28868b0c01929a838351fd373d89fd187b5992f6da5b",
-          "linkedWithoutMetadata": "32d3554bc8a13582db0b28868b0c01929a838351fd373d89fd187b5992f6da5b"
-        },
-        "inherit": [],
-        "libraries": [],
-        "methods": [
-          "(uint256)",
-          "withdraw()"
-        ],
-        "linkReferences": [],
-        "errors": [
-          {
-            "kind": "constructor",
-            "contract": "Lock",
-            "src": "contracts/Lock.sol:13"
-          }
-        ],
-        "layout": {
-          "storage": [
-            {
-              "label": "unlockTime",
-              "offset": 0,
-              "slot": "0",
-              "type": "t_uint256",
-              "contract": "Lock",
-              "src": "contracts/Lock.sol:8"
-            },
-            {
-              "label": "owner",
-              "offset": 0,
-              "slot": "1",
-              "type": "t_address_payable",
-              "contract": "Lock",
-              "src": "contracts/Lock.sol:9"
-            }
-          ],
-          "types": {
-            "t_address_payable": {
-              "label": "address payable",
-              "numberOfBytes": "20"
-            },
-            "t_uint256": {
-              "label": "uint256",
-              "numberOfBytes": "32"
-            }
-          },
-          "layoutVersion": "1.2",
-          "flat": true,
-          "namespaces": {}
-        },
-        "solcVersion": "0.8.28"
-      }
     }
   ]
 }