{
  "manifestVersion": "3.2",
  "proxies": [
    {
      "address": "0x524C5F657533e3E8Fc0Ee137eB605a1d4FFE4D7D",
      "txHash": "0x131e997ea889bc61e4823fa3345fc32897dd7b56a48f37503dd2cdcf8e6b5260",
      "kind": "transparent"
    },
    {
      "address": "0x788e73002E0Ff616eB7252c79C8aC115D06B4e76",
      "txHash": "0x05c552fcb0d918927f8cfd3165e779e01789beba686cff530254e4e85d05507f",
      "kind": "transparent"
    },
    {
      "address": "0xEfc6dDEe4CC8681d047cC842B339FE057149FcB0",
      "txHash": "0x1308aeaf7b48dc579f4e2bc76971999968d7f3ceee37ea0ba4dcaa74153c776a",
      "kind": "transparent"
    },
    {
      "address": "0xdA312D3F53fC590F7FA999E7e9F7Fecd55c57f45",
      "txHash": "0x794686c39377fc0c48e8a4ac2161b80992f7254b8ab3a5a732ca069935c52cb2",
      "kind": "transparent"
    },
    {
      "address": "0x3d29Dd33F4cB4bDC4f545C247BB8c02B2076543D",
      "txHash": "0x1d13ae201aa656a77b874b291fdb1228b97083055e0bc8b01de3067367414325",
      "kind": "transparent"
    },
    {
      "address": "0xbdBB4a9A50A706E329b0B43C6EA82F67D46ca5A3",
      "txHash": "0xc1d84a07d385863312e74b27756a6e5288cfe1b457ab4af54d56be68cfd742e9",
      "kind": "transparent"
    },
    {
      "address": "0x580F18b57A702ee33112696E26f2299116dC1f57",
      "txHash": "0x771feaed4a91b45dfdd12e2ce051b12a7bd19e85592a6f321b2d1b3c18df031f",
      "kind": "transparent"
    },
    {
      "address": "0x459580baf8aFF9975145DB31675819bE4ae74cA5",
      "txHash": "0x92a661811d669a838128ed0472c2a3cf013a0a13f13c36f77ada11d463787af1",
      "kind": "transparent"
    },
    {
      "address": "0xff3bb967163c2fD1650Adb6ad3DFa8fA15d5a0FA",
      "txHash": "0x94e0cf6f74e9957cb9f4184b96e61abe5257635dc8df7995d66d5ee1045686fc",
      "kind": "transparent"
    },
    {
      "address": "0x51C04AA1ae19267DAFEb81c9DD925C42da14de67",
      "txHash": "0x6940e4227913580e81a9879747d6bff5a4e7152ed76a7dc0681d9985712c0ee1",
      "kind": "transparent"
    },
    {
      "address": "0x4B9583F285D61B91eaadbe2C25768060621dC583",
      "txHash": "0xa6f98b00ceb0ba4a6874bd874698a801ba20aa7ae84792f2b002950cccb4ae1d",
      "kind": "transparent"
    },
    {
      "address": "0x0a4D4FfD91eEdfa70d3C697F49a86d2Dd83e67bA",
      "txHash": "0x66b6fea2d51e0ab5d29c072da221cbc223a8d0931a099729ce3fc7bc04a7c1bb",
      "kind": "transparent"
    },
    {
      "address": "0x4F10ABfD1df946f1e55e7CD7Bd915682d5245ecA",
      "txHash": "0xf619d99abc0dbca9a4f763a99af97973d36e63fa6d6dd061cb607fc131e55c22",
      "kind": "transparent"
    },
    {
      "address": "0xEb96D0f2a4DB02805dD032Ee5FA62da781f0CD75",
      "txHash": "0xdbc1e5ac3a66fd6ac5b9c38183dc5858c4280cbcb35b8526522c05565c124db6",
      "kind": "transparent"
    },
    {
      "address": "0xBEB1774E6DDB1dE6451e34b576279A21f7d13Fff",
      "txHash": "0x10208f95660217efa55dbf8115e37d0c69faf1e5c71961eba0bc7d17721a8c86",
      "kind": "transparent"
    },
    {
      "address": "0x66dc50777ee611ee0eA27F8Df853A2952A57e5Fa",
      "txHash": "0xf17099829a03ac82d72c286d2ffa53564ca18c1aff8a7da3d16904aade572a54",
      "kind": "transparent"
    },
    {
      "address": "0x6234bccc28B2A2bA5100211fd2209207Fa7C1f0a",
      "txHash": "0x5a932375447abd498d4e5dad6a926a026ddb28ee7ea10a498650d1af783073d4",
      "kind": "transparent"
    },
    {
      "address": "0x0dFF8c82217e1c12a1f6D759428Accac9B5871A8",
      "txHash": "0x63eb01cb05c41a2ed67b3df702b8ad496d8d6da7fa7382b1d54bbc14fcce09d6",
      "kind": "transparent"
    },
    {
      "address": "0x21A2ba73b99B8fEc95A8E4A3C372F554816FE75a",
      "txHash": "0x3cc79599677a21dc655cd80c5c6b866f6384b173aabda016e22eb905189aa023",
      "kind": "transparent"
    },
    {
      "address": "0x37d25d58d207dFa834a25E5b9aD307b84088B3D5",
      "txHash": "0x41e921a3ba12c3b3c95537837e2d69bdec35d01d6f41e8377b4a231a92b1ebd2",
      "kind": "transparent"
    },
    {
      "address": "0x46830dfc3E633ffF9ae746B46a259b25C3B8bb37",
      "txHash": "0x55997a81da69b53ec3770cc497437fef02e8af5f4d932b500400d343c09fd90f",
      "kind": "transparent"
    },
    {
      "address": "0x94888867f6eDF592064EEc5613a48c94B7A82011",
      "txHash": "0x3c1f6b9ab346600ad587c329694e15cd6a8531cd2c80547ba0b00c7b10a569ec",
      "kind": "transparent"
    },
    {
      "address": "0x742cDbaC326643D9369b182bE2eC20a6F4ee28f1",
      "txHash": "0x60e09cd38318adb211b5b6e07e4c93da60980d22184f0746effed4dfa519402d",
      "kind": "transparent"
    },
    {
      "address": "0x4B0B5900Bb5cE64A569A154B673Bd39240F35333",
      "txHash": "0x4258ecf3c31160997f651ead64965d86cbfb0d7a195846241e101da9dbc9bed6",
      "kind": "transparent"
    },
    {
      "address": "0xB2B051D52e816305BbB37ee83A2dB4aFaae0c55C",
      "txHash": "0x45fb51c8e6cce2d8df786d6b6f2d0df1f5bc2840525e1c3785ffb3e5233136bc",
      "kind": "transparent"
    },
    {
      "address": "0x2e1Ca82267964fCf4CF71822fdbC16D02ee97Bc1",
      "txHash": "0xd9a1a5e075bb98e893b837e1347f8fbb8ca1724483247866acaa0339a915d9a5",
      "kind": "transparent"
    },
    {
      "address": "0x6Dac6A5D81D9bbB4B9EF2aA89a600E51E3c30624",
      "txHash": "0x80e86d4596a14c130fe8e487a9324e9cf43b49dd700d36cef8257568b2018442",
      "kind": "transparent"
    },
    {
      "address": "0xA0B6F323FdA6dDB47Efeb90F5F68Ac1f91929787",
      "txHash": "0x28f4dc9738389b46349a656c93428634269bc2703ad4f707b04b6052249a0e13",
      "kind": "transparent"
    },
    {
      "address": "0x569653af66681056B2000C01a9CC9fb84E55f13F",
      "txHash": "0x122bd11b16f3853b5aa168acdba245fb885b3abc23f43abf8012ed4df825301e",
      "kind": "transparent"
    },
    {
      "address": "0xf30De718933577972094a37BE4373F7dda83E9e7",
      "txHash": "0xfc192a398c8e6360c9b1f99f60d3c7640c636c1843b2bda2cc574b08a928683d",
      "kind": "transparent"
    },
    {
      "address": "0x6f325ffC3E19245E1e9B3F38e2CF85e6dAEc6CeC",
      "txHash": "0x5c4ef8b8cc8b1526cdeeb697481a9d5a63282963bac5becc8bdf8e3de345b593",
      "kind": "transparent"
    },
    {
      "address": "0x23182a1F84fc8C8150471D51b33A1b742F4a0155",
      "txHash": "0x7fed8557f7a9f354333a737e385c9235508db0b8e43da5de87c4609ac5970471",
      "kind": "transparent"
    },
    {
      "address": "0xE303068B1Db7F2fE09a7455010018B7db90FF4A3",
      "txHash": "0x0db7ecca8a6db308da29b36e604b086825b4b53dfc91c89e09238817175d9534",
      "kind": "transparent"
    },
    {
      "address": "0x98E02b37694408E22cc992CCB24385dF7E4B0E45",
      "txHash": "0x6f3cb5e1b3263a71ab50e543a726e5b77a2982d87ad005d62ba968951831fb34",
      "kind": "transparent"
    },
    {
      "address": "0x6b61a4f8970f961A8150f7479Cc209705ad6ed37",
      "txHash": "0x205990fb491f731e929fb0937881bc03593437762e4ee70516b7350a0057be78",
      "kind": "transparent"
    },
    {
      "address": "0xc6D523475975Ab142b54FD6Bb1Fce77465b8164D",
      "txHash": "0xf8ea4a306f0b37824bcfdb1f3c2615ea8505fae13642c17e7f109e5485acd68d",
      "kind": "transparent"
    },
    {
      "address": "0xFe3CA49Fa148EDBEc7582AEe3e524fC7b1FF2495",
      "txHash": "0x57014d8c839b0311a757fd69d41a21107e3156565786640a2547992e727ff5f9",
      "kind": "transparent"
    },
    {
      "address": "0xf6d33CD1E1556b4E7a9C4bcBBe2067b19D3352df",
      "txHash": "0xcf50f4a04b51e5269f00aeac419962e727620f58869eeea985521de24c80345e",
      "kind": "transparent"
    },
    {
      "address": "0x3860D56F90523945b80E06d410Be5c0Dee938439",
      "txHash": "0x54156a03d3c12eda6028cce4d363273c8edc26f35dd45b5501abc0e37f8ab0f4",
      "kind": "transparent"
    },
    {
      "address": "0xD0Df9D6e957f338Ed473a51c96884358d1D0C314",
      "txHash": "0xfc881934e8024e673763d71ce4a2a89d8b3ee148aa1af659dddb5031ce2c7aa9",
      "kind": "transparent"
    },
    {
      "address": "0x5aD24aA6295e0eBb4700A5513a302f1a0b8e5f4d",
      "txHash": "0xe8a01b60600225aa5f6fa189a33fe82faf7562b3a4198bca08e7fb69856bcd9b",
      "kind": "transparent"
    },
    {
      "address": "0xe05334647312926a1C5F75F1810Ac485b0018913",
      "txHash": "0xd5318c37912c151a1809a0b6bb5123fc719b6cbd73ab2be076ffbdc77b1c57d0",
      "kind": "transparent"
    },
    {
      "address": "0x4586C9b4d05F9482F2bd7556ce80C2047878c720",
      "txHash": "0x116b862669a77269ddd8876b139ff0769eb66c5b5f53b7b3af9fdc0884c8ca11",
      "kind": "transparent"
    },
    {
      "address": "0xc5a57f0FC206D81b77cE34afd784F28E3E6fBC8B",
      "txHash": "0x6d061bd598bc93df61655d6ecff4e51136fa4abcb2d497515987328749677f00",
      "kind": "transparent"
    },
    {
<<<<<<< HEAD
      "address": "0xDfC3cc5022154Ff836C7d77970e01a7d06c8de04",
      "txHash": "0x5faf9c0a074ce73c46b961dc28fdfd9ef391bd4f5f7eb0295a665b4598d006e5",
=======
      "address": "0xd1D7948bD6eDB9878eecd2eD4A28241c5B8B02e7",
      "txHash": "0x6ba79932caf01920e15d52a182b64240cb161da6fef191e6f5987c5041daf421",
      "kind": "transparent"
    },
    {
      "address": "0xd7f26613db315Ff593Fa26c8c58847043e3ce144",
      "txHash": "0xeda8d7300209686273c76358dec48e1901aa1d463a7b7be221efdfe29421a209",
      "kind": "transparent"
    },
    {
      "address": "0xd2eFf24d548eb81f05bD60E4c67fE4ed4F75f906",
      "txHash": "0x2c6369d54cf4d9cc87a6079894dc8c1ce2733d603f038a2daac3f2159b63ef4e",
      "kind": "transparent"
    },
    {
      "address": "0x9CfE0e4906606310ee257C36DDF0027a4BCC0f8b",
      "txHash": "0x729f00e9f281c017e849f97c7367770dc5c9bd4a73706757f01896859447329d",
      "kind": "transparent"
    },
    {
      "address": "0xd54E3F8c1c4FB09e61A73fE577C2E48d75fBDDc5",
      "txHash": "0x866c7ee3dfabf9ced61fde6c10576980150a4f8aad6f629e173f7eafe590e44c",
      "kind": "transparent"
    },
    {
      "address": "0xdf00fFdA457c1eAa21cc3411F28E31bA2785df60",
      "txHash": "0x01bd581cdb0b71da895c709da44d3ad0100537d39b919fd1379c48dd78a94b1a",
      "kind": "transparent"
    },
    {
      "address": "0x6015589D2F5420283b859cD21b931BD91D659a42",
      "txHash": "0x80e47984cfcbb007189fd62cb1461e27bd340acc9d0f2688b20e614a959c4de5",
      "kind": "transparent"
    },
    {
      "address": "0x5Be1C0Bae03Cad2A0D4F7a8c0AF55Fb11Cb99BF2",
      "txHash": "0xd9defd78626dc46f763870b0e64fdd4e6212aa23116ec14088248dfed459d27b",
      "kind": "transparent"
    },
    {
      "address": "0x38EF4119624c6360D253B1FB623beab1E36415f0",
      "txHash": "0x6a2b8cf8b55a7c0dbd070426ce01d1865e3b867f8c153a414200442f98527b7e",
      "kind": "transparent"
    },
    {
      "address": "0x30115983aDd95B9A7E5C36f2ec8c2cBfD457b0ab",
      "txHash": "0xb4ac73e8ac99f20c874279848dd439bf665850fb6243dfeb0aaa31e25e106c86",
      "kind": "transparent"
    },
    {
      "address": "0x3f43a0EF3B246ff96D9999C1C5683B9C730e4d78",
      "txHash": "0x9c8a0306638943d0ddc2b8521c10a9a4efd69169abd3604bc29ac0a749d87a30",
      "kind": "transparent"
    },
    {
      "address": "0xC08f38E63d7De27C4626e2299CEE897f053dFB2F",
      "txHash": "0xd7dc4db0776cc64a3c8cd57c6e064ea1cfbeb66190413715b38b409c10d26dff",
      "kind": "transparent"
    },
    {
      "address": "0x23c69f1d7348B3BEE39b1A46A0f2b2870737DfCe",
      "txHash": "0x4b6c7652785563ce1ceea897ccd0dfc54f0ef4f175d41fedd96eb521a3336320",
      "kind": "transparent"
    },
    {
      "address": "0x46c0FE4b3410453ECa20969018c8ad7CCC113669",
      "txHash": "0xc4959d1c116318da171d28b79bb8e6b8822c5438b133b31f94b01c7defc03d7d",
      "kind": "transparent"
    },
    {
      "address": "0xE22e1A28e7943C042323825cc4BE91D284FdF13e",
      "txHash": "0xa93c1ed5ab6bfa0d9771c990716f45271ccc5dd0204b21b89a6f72058109efad",
      "kind": "transparent"
    },
    {
      "address": "0x01deEa6AA4e5D1e3d0b80c95711B87202b4CeeE2",
      "txHash": "0x86e08c5085fc2d7fb669603bb30c34d592289939a24aea6c3c5a76120710cf62",
      "kind": "transparent"
    },
    {
      "address": "0x29a818B555108eF1b4831199B0240d61E62d76C0",
      "txHash": "0x5e6110cf698b01767e3cf09b1bd27a503bcd9c17ebda1852ef26364fb7f42439",
      "kind": "transparent"
    },
    {
      "address": "0xeFE080AbB3542c8f80306dF3838C4F3930D1b1bd",
      "txHash": "0x4ea7b5c191839e3c9e82758ede1608ec055b90ebe4f0fe56b8e5f5551d9bb885",
      "kind": "transparent"
    },
    {
      "address": "0x1CCc52b4514748f7d3A9B65c1741a2074D75e5e4",
      "txHash": "0x54d7980cc2a54a328dc26a5bba2ce5144ba02462f847cfe6e967a3b11b0fb792",
      "kind": "transparent"
    },
    {
      "address": "0x99E039b646CE6C37Adf124E84acFcDB5c2d065fA",
      "txHash": "0x8aaee02433bad519719e4de546c66191f78a30a3e6ad18e75fea6289db64836e",
      "kind": "transparent"
    },
    {
      "address": "0x839F96F9638fEA72bc955f1fFc877f33Ff7997dc",
      "txHash": "0x2965c164f053439fda5d632ebf44ef66d83422ed2a6b6d67371af2c8dacff482",
      "kind": "transparent"
    },
    {
      "address": "0xc705C9370Dc77649401D862c30441636Ec435990",
      "txHash": "0x01854086a7b6e7b2616a3ecaa072d7118927a0c2e9160438c3e41c09743c67d1",
      "kind": "transparent"
    },
    {
      "address": "0x1e69F5609b8123760020c4d3222607929644E679",
      "txHash": "0xe5feacbcde51235d32b5ab83d79a28a047436ec024ac0474d0214647a185a091",
      "kind": "transparent"
    },
    {
      "address": "0xc805D0b387ebBbB442231bF86D5C09f2c139036b",
      "txHash": "0x2ec629178bda32c60152174777cf5ae8716cc64661fa1bd8c2dd6032e8076a48",
      "kind": "transparent"
    },
    {
      "address": "0x979E835753A49b0f489C44E1500021B87b29BC8e",
      "txHash": "0x8f45842aebfe7a3b911e68a1518631dd595262b709748b8ea30802ace27c415b",
      "kind": "transparent"
    },
    {
      "address": "0xc1ff83d99932d81Bd40d4804adC8b83DeA19758F",
      "txHash": "0x7c899123c397bbb863312460f0e9510d6224da6f90709db8bd0dbd2e0ece6394",
      "kind": "transparent"
    },
    {
      "address": "0x6E43047a98e049fcC0785BfE72e59341A49EFBb5",
      "txHash": "0x02817463b53550e1b49da4c107f91e0278654cae5327015ec3d5115bee20dfd4",
      "kind": "transparent"
    },
    {
      "address": "0x5b929Ce347d3157d836D739094B02161992e52aE",
      "txHash": "0x62779d5616b67035293d6887492bdc68faf8a877cb98e54f64d5e3f6e5be122e",
      "kind": "transparent"
    },
    {
      "address": "0x9E3b4Cb94D7F2eDF53e8703aa6A5FEB582D7973B",
      "txHash": "0xcdc706bc6363bcd4f9ff99716ec435cbde5d7adc9bc667e9a73b01e9ee758f72",
      "kind": "transparent"
    },
    {
      "address": "0x10Dcad0866Ac33f2529B2307413D2340eD447112",
      "txHash": "0x77008f3b62ffbf1bb1c44339ca7ad7bf731c6a3c62d8d955bcb72f40ec752b86",
      "kind": "transparent"
    },
    {
      "address": "0x22aF2ba48454C937e8eE098273da8c73aF4daA10",
      "txHash": "0xaa3249091d242b8e0bfd6c52de5d1dd8b88b69c2b3cc90ab07e107feff6e9da6",
      "kind": "transparent"
    },
    {
      "address": "0x1A855140b679205eea4CB3543139915295E55F06",
      "txHash": "0x1ac31c04ac52724a549d1783953cf9c81786c5104ad534788a0c79865f7465b2",
      "kind": "transparent"
    },
    {
      "address": "0x260fbDFf14346126B4D6542b9b5e9DCe05c18fA1",
      "txHash": "0xc687fd82e2ff2b8985e7591d68ba61c4a925716baeef41918b4f60182d03b19f",
      "kind": "transparent"
    },
    {
      "address": "0xCBDb3A71eFfE3f85586826B2568D8377660Cb913",
      "txHash": "0x078235acdfc4a7bd70c2928d8362eb9945ae5c45d4f2368281ec760f97751d36",
      "kind": "transparent"
    },
    {
      "address": "0xEfe543f2D99880D5E3FC62e3D7eEa494190cf713",
      "txHash": "0x12542a26e17f016dfabc834279bfabf4289d5338afaba11928e88865f51f5377",
      "kind": "transparent"
    },
    {
      "address": "0x309C3560CEC4b61fF20bffc906BcbE85534C1e0D",
      "txHash": "0x0b3363fa9fe2e543bbc1804f76caa324093a6a45be696adf3b9ce8b2cbc6aba4",
      "kind": "transparent"
    },
    {
      "address": "0x3ebd3229370d66Babe1F96F9e7c17fc4152dB4a8",
      "txHash": "0xe6229c319f4ef5440c5331b3536603c1b16c0de938b1bb3f0c2de1a315f42af7",
      "kind": "transparent"
    },
    {
      "address": "0xF3d26CC9b3DB78287A42678dCDc2F423412b3b8B",
      "txHash": "0x8a6b95d9d0115ee6c10af6a6c64e6fb7761958a8f14aa1e1ab4cacc40ffd8042",
      "kind": "transparent"
    },
    {
      "address": "0xb9eF7280f1cbFE1Da289A0d201ed31247e53aE33",
      "txHash": "0xadc774618525b1c510b944064a19d682c47a4b432603f2a0f3d46a2338e3b323",
      "kind": "transparent"
    },
    {
      "address": "0xD2230bD4eBE5544F937e68c240Ee6bF22442c0a1",
      "txHash": "0xa3b88506c4066cdb19f192ce69793d6dac0875fb7936790bacfc5f1305e605b2",
      "kind": "transparent"
    },
    {
      "address": "0x44FDfaf2596158439c118d269341511720AAC70D",
      "txHash": "0xbde767fb41e2ee15da64e26386fe5ca7f67cb2aa00a95369d1f77d11efb76279",
      "kind": "transparent"
    },
    {
      "address": "0x7F6AdD92ed30A8a56b8468965855540c057094c5",
      "txHash": "0xf88b6b5d658b8e6651cea12491ed8d97bd9f6d910591b76831f90c3d66373064",
      "kind": "transparent"
    },
    {
      "address": "0xa2bc4Da7E0419304b9309A1651C1c2b46c00776E",
      "txHash": "0x1a00bac30fe0b7690cdf50c294b3d29d1f23a2267aa987e60deda3fb7cd7626f",
      "kind": "transparent"
    },
    {
      "address": "0x145273e40053FD4840E09f6DA76c075275B81876",
      "txHash": "0xc1ae957f0fdfcab9fed9ebad30287c47410e54ddd4b94788f158f9538ecee6bb",
      "kind": "transparent"
    },
    {
      "address": "0xD6E404f576caeA9e91a01B0C8A5A781C0008b43A",
      "txHash": "0xa7c32b6948040f22dfc3c2f135a31f8b94e59728f6c55d07abd3943b13c47451",
      "kind": "transparent"
    },
    {
      "address": "0x6B20313A9B4e54DEf73e216d2334EF6Bc56960Fe",
      "txHash": "0x9227c75e11d6d49ee742bf5a8d1dc79531306ddbdc4c73f4126f1e800102823f",
      "kind": "transparent"
    },
    {
      "address": "0xE1E68939b67FA49c38CDc6168F8130af764eD20f",
      "txHash": "0xdf30fbbc973a7f06796f396ae44e034a628d582c4e2d46ff5b3d0a7a6d5b1206",
      "kind": "transparent"
    },
    {
      "address": "0x8a39940EBE6a8ceA22C6317C124cAdAbd714896c",
      "txHash": "0xabab8333b013652883daeeb9f6bd0a4371bc2fe4ced32700b3be03179e272be6",
      "kind": "transparent"
    },
    {
      "address": "0x2927035d10A7427d2A7698eD7bD20448C24927D0",
      "txHash": "0x628dd0f56c7f5134aa419773263743bacc35537b545847e855e9695621e19186",
      "kind": "transparent"
    },
    {
      "address": "0x3ebd0238cb8a264a4a41a9b14176647C6E4FB296",
      "txHash": "0x2e2819778954b2c13fd782ff97a5eacc89613df154368e2458703a097ff4bdd9",
      "kind": "transparent"
    },
    {
      "address": "0x2905af0B451fA03c342B6Cd2478aD4168532E6dF",
      "txHash": "0x22e608af2fa5f2505c13f32fdf74968af3fe6647522436d5e9e788cbb6df4e3c",
      "kind": "transparent"
    },
    {
      "address": "0x49b7718B3B89E240558cE46B09Ac294C1b7A2818",
      "txHash": "0xeb1cf06e6b2a50984b33a75932335f81a245477f52d4b9c49f51a092f971bad1",
      "kind": "transparent"
    },
    {
      "address": "0xfb5914B7A6786d5F80AC2D4fC78fC7cBF3F26DEe",
      "txHash": "0xf00609bf80e055028c062314a739d7b42dcea32e7b854c84eb05cc71e470d616",
      "kind": "transparent"
    },
    {
      "address": "0x924b040cE3e1E8e761106Fefb76e35588CEF0EBF",
      "txHash": "0x014ee27080671e2630fd3f6bcd08f59bdb9db129fc6155e1f5502ff93901dcd7",
      "kind": "transparent"
    },
    {
      "address": "0x4aC92e52e9C6Da57Db6cCC3b54944371cE782E36",
      "txHash": "0x93a82a17685329664879a20866265209d9ddbb8e791629533d4e3c1e3bfe64cf",
      "kind": "transparent"
    },
    {
      "address": "0x3A045e8854654784f97Ec6d806a33A68E5Fd825c",
      "txHash": "0x473ae14f868c1a40c1d11d61a84e6970c19a3d2353257628b50f58acccf59886",
      "kind": "transparent"
    },
    {
      "address": "0x1dfb73Fc78445f59A967e74Ecb5d230F09af49Cc",
      "txHash": "0x75a2c8e49470ed5ab24336763f98b43e50a08ccb7679466ac707a9dacf072faa",
>>>>>>> 9d0775d3
      "kind": "transparent"
    }
  ],
  "impls": {
    "f5e755bb1dd55ac93c179eb3e45534bb1eaa6ce9ea6ecd411ff65681c98a357a": {
      "address": "0xefa4FE35c78e44D8E8d71Fe12D97E4f258b4243d",
      "txHash": "0x865d417bc8ee3cb22f2efa55fbf76fde3fa77ed53a1b25928fa646e5d4347877",
      "layout": {
        "solcVersion": "0.8.28",
        "storage": [
          {
            "label": "owner",
            "offset": 0,
            "slot": "0",
            "type": "t_address",
            "contract": "LiquidityPoolV1",
            "src": "contracts/LiquidityPoolV1.sol:7"
          },
          {
            "label": "totalFunds",
            "offset": 0,
            "slot": "1",
            "type": "t_uint256",
            "contract": "LiquidityPoolV1",
            "src": "contracts/LiquidityPoolV1.sol:8"
          },
          {
            "label": "locked",
            "offset": 0,
            "slot": "2",
            "type": "t_bool",
            "contract": "LiquidityPoolV1",
            "src": "contracts/LiquidityPoolV1.sol:9"
          },
          {
            "label": "userDebt",
            "offset": 0,
            "slot": "3",
            "type": "t_mapping(t_address,t_uint256)",
            "contract": "LiquidityPoolV1",
            "src": "contracts/LiquidityPoolV1.sol:11"
          },
          {
            "label": "creditScore",
            "offset": 0,
            "slot": "4",
            "type": "t_mapping(t_address,t_uint8)",
            "contract": "LiquidityPoolV1",
            "src": "contracts/LiquidityPoolV1.sol:12"
          },
          {
            "label": "borrowTimestamp",
            "offset": 0,
            "slot": "5",
            "type": "t_mapping(t_address,t_uint256)",
            "contract": "LiquidityPoolV1",
            "src": "contracts/LiquidityPoolV1.sol:13"
          }
        ],
        "types": {
          "t_bool": {
            "label": "bool",
            "numberOfBytes": "1"
          },
          "t_struct(InitializableStorage)7_storage": {
            "label": "struct Initializable.InitializableStorage",
            "members": [
              {
                "label": "_initialized",
                "type": "t_uint64",
                "offset": 0,
                "slot": "0"
              },
              {
                "label": "_initializing",
                "type": "t_bool",
                "offset": 8,
                "slot": "0"
              }
            ],
            "numberOfBytes": "32"
          },
          "t_uint64": {
            "label": "uint64",
            "numberOfBytes": "8"
          },
          "t_address": {
            "label": "address",
            "numberOfBytes": "20"
          },
          "t_mapping(t_address,t_uint256)": {
            "label": "mapping(address => uint256)",
            "numberOfBytes": "32"
          },
          "t_mapping(t_address,t_uint8)": {
            "label": "mapping(address => uint8)",
            "numberOfBytes": "32"
          },
          "t_uint256": {
            "label": "uint256",
            "numberOfBytes": "32"
          },
          "t_uint8": {
            "label": "uint8",
            "numberOfBytes": "1"
          }
        },
        "namespaces": {
          "erc7201:openzeppelin.storage.Initializable": [
            {
              "contract": "Initializable",
              "label": "_initialized",
              "type": "t_uint64",
              "src": "@openzeppelin/contracts-upgradeable/proxy/utils/Initializable.sol:69",
              "offset": 0,
              "slot": "0"
            },
            {
              "contract": "Initializable",
              "label": "_initializing",
              "type": "t_bool",
              "src": "@openzeppelin/contracts-upgradeable/proxy/utils/Initializable.sol:73",
              "offset": 8,
              "slot": "0"
            }
          ]
        }
      }
    },
    "6954c14eaa53ca13bc2f36fbe8714b9c0479cb02f7eda3b2764ddf0cd8d73107": {
      "address": "0x6f751AE8b22d7f0D29428256F0c626D5613eF9B5",
      "txHash": "0x208e7110c19d1b4cd2f12f4b108c7727c8941b7654ed2349c8f101c1639599e3",
      "layout": {
        "solcVersion": "0.8.28",
        "storage": [
          {
            "label": "owner",
            "offset": 0,
            "slot": "0",
            "type": "t_address",
            "contract": "LiquidityPoolV1",
            "src": "contracts/LiquidityPoolV1.sol:7"
          },
          {
            "label": "totalFunds",
            "offset": 0,
            "slot": "1",
            "type": "t_uint256",
            "contract": "LiquidityPoolV1",
            "src": "contracts/LiquidityPoolV1.sol:8"
          },
          {
            "label": "locked",
            "offset": 0,
            "slot": "2",
            "type": "t_bool",
            "contract": "LiquidityPoolV1",
            "src": "contracts/LiquidityPoolV1.sol:9"
          },
          {
            "label": "paused",
            "offset": 1,
            "slot": "2",
            "type": "t_bool",
            "contract": "LiquidityPoolV1",
            "src": "contracts/LiquidityPoolV1.sol:10"
          },
          {
            "label": "userDebt",
            "offset": 0,
            "slot": "3",
            "type": "t_mapping(t_address,t_uint256)",
            "contract": "LiquidityPoolV1",
            "src": "contracts/LiquidityPoolV1.sol:12"
          },
          {
            "label": "creditScore",
            "offset": 0,
            "slot": "4",
            "type": "t_mapping(t_address,t_uint8)",
            "contract": "LiquidityPoolV1",
            "src": "contracts/LiquidityPoolV1.sol:13"
          },
          {
            "label": "borrowTimestamp",
            "offset": 0,
            "slot": "5",
            "type": "t_mapping(t_address,t_uint256)",
            "contract": "LiquidityPoolV1",
            "src": "contracts/LiquidityPoolV1.sol:14"
          }
        ],
        "types": {
          "t_bool": {
            "label": "bool",
            "numberOfBytes": "1"
          },
          "t_struct(InitializableStorage)7_storage": {
            "label": "struct Initializable.InitializableStorage",
            "members": [
              {
                "label": "_initialized",
                "type": "t_uint64",
                "offset": 0,
                "slot": "0"
              },
              {
                "label": "_initializing",
                "type": "t_bool",
                "offset": 8,
                "slot": "0"
              }
            ],
            "numberOfBytes": "32"
          },
          "t_uint64": {
            "label": "uint64",
            "numberOfBytes": "8"
          },
          "t_address": {
            "label": "address",
            "numberOfBytes": "20"
          },
          "t_mapping(t_address,t_uint256)": {
            "label": "mapping(address => uint256)",
            "numberOfBytes": "32"
          },
          "t_mapping(t_address,t_uint8)": {
            "label": "mapping(address => uint8)",
            "numberOfBytes": "32"
          },
          "t_uint256": {
            "label": "uint256",
            "numberOfBytes": "32"
          },
          "t_uint8": {
            "label": "uint8",
            "numberOfBytes": "1"
          }
        },
        "namespaces": {
          "erc7201:openzeppelin.storage.Initializable": [
            {
              "contract": "Initializable",
              "label": "_initialized",
              "type": "t_uint64",
              "src": "@openzeppelin/contracts-upgradeable/proxy/utils/Initializable.sol:69",
              "offset": 0,
              "slot": "0"
            },
            {
              "contract": "Initializable",
              "label": "_initializing",
              "type": "t_bool",
              "src": "@openzeppelin/contracts-upgradeable/proxy/utils/Initializable.sol:73",
              "offset": 8,
              "slot": "0"
            }
          ]
        }
      }
    },
    "5f19843e063b085cedc376e77c8ee7d81c62958ba2b770c63b7c735f73700de3": {
      "address": "0xCa66DcE4301Fb61ae07c078e83545545C19D578b",
      "txHash": "0x2edc4895aada0f36a0fb5f9ff5605026e94c947505e2b118fd8774876de58bff",
      "layout": {
        "solcVersion": "0.8.28",
        "storage": [
          {
            "label": "collateralBalance",
            "offset": 0,
            "slot": "0",
            "type": "t_mapping(t_address,t_mapping(t_address,t_uint256))",
            "contract": "LiquidityPoolV3",
            "src": "contracts/LiquidityPoolV3.sol:10"
          },
          {
            "label": "isAllowedCollateral",
            "offset": 0,
            "slot": "1",
            "type": "t_mapping(t_address,t_bool)",
            "contract": "LiquidityPoolV3",
            "src": "contracts/LiquidityPoolV3.sol:11"
          },
          {
            "label": "creditScore",
            "offset": 0,
            "slot": "2",
            "type": "t_mapping(t_address,t_uint256)",
            "contract": "LiquidityPoolV3",
            "src": "contracts/LiquidityPoolV3.sol:12"
          },
          {
            "label": "userDebt",
            "offset": 0,
            "slot": "3",
            "type": "t_mapping(t_address,t_uint256)",
            "contract": "LiquidityPoolV3",
            "src": "contracts/LiquidityPoolV3.sol:13"
          },
          {
            "label": "borrowTimestamp",
            "offset": 0,
            "slot": "4",
            "type": "t_mapping(t_address,t_uint256)",
            "contract": "LiquidityPoolV3",
            "src": "contracts/LiquidityPoolV3.sol:14"
          },
          {
            "label": "isLiquidatable",
            "offset": 0,
            "slot": "5",
            "type": "t_mapping(t_address,t_bool)",
            "contract": "LiquidityPoolV3",
            "src": "contracts/LiquidityPoolV3.sol:15"
          },
          {
            "label": "liquidationStartTime",
            "offset": 0,
            "slot": "6",
            "type": "t_mapping(t_address,t_uint256)",
            "contract": "LiquidityPoolV3",
            "src": "contracts/LiquidityPoolV3.sol:16"
          },
          {
            "label": "liquidationThreshold",
            "offset": 0,
            "slot": "7",
            "type": "t_mapping(t_address,t_uint256)",
            "contract": "LiquidityPoolV3",
            "src": "contracts/LiquidityPoolV3.sol:17"
          },
          {
            "label": "priceFeed",
            "offset": 0,
            "slot": "8",
            "type": "t_mapping(t_address,t_address)",
            "contract": "LiquidityPoolV3",
            "src": "contracts/LiquidityPoolV3.sol:18"
          },
          {
            "label": "collateralTokenList",
            "offset": 0,
            "slot": "9",
            "type": "t_array(t_address)dyn_storage",
            "contract": "LiquidityPoolV3",
            "src": "contracts/LiquidityPoolV3.sol:20"
          },
          {
            "label": "totalFunds",
            "offset": 0,
            "slot": "10",
            "type": "t_uint256",
            "contract": "LiquidityPoolV3",
            "src": "contracts/LiquidityPoolV3.sol:26"
          }
        ],
        "types": {
          "t_address": {
            "label": "address",
            "numberOfBytes": "20"
          },
          "t_bool": {
            "label": "bool",
            "numberOfBytes": "1"
          },
          "t_struct(InitializableStorage)119_storage": {
            "label": "struct Initializable.InitializableStorage",
            "members": [
              {
                "label": "_initialized",
                "type": "t_uint64",
                "offset": 0,
                "slot": "0"
              },
              {
                "label": "_initializing",
                "type": "t_bool",
                "offset": 8,
                "slot": "0"
              }
            ],
            "numberOfBytes": "32"
          },
          "t_struct(OwnableStorage)59_storage": {
            "label": "struct OwnableUpgradeable.OwnableStorage",
            "members": [
              {
                "label": "_owner",
                "type": "t_address",
                "offset": 0,
                "slot": "0"
              }
            ],
            "numberOfBytes": "32"
          },
          "t_uint64": {
            "label": "uint64",
            "numberOfBytes": "8"
          },
          "t_array(t_address)dyn_storage": {
            "label": "address[]",
            "numberOfBytes": "32"
          },
          "t_mapping(t_address,t_address)": {
            "label": "mapping(address => address)",
            "numberOfBytes": "32"
          },
          "t_mapping(t_address,t_bool)": {
            "label": "mapping(address => bool)",
            "numberOfBytes": "32"
          },
          "t_mapping(t_address,t_mapping(t_address,t_uint256))": {
            "label": "mapping(address => mapping(address => uint256))",
            "numberOfBytes": "32"
          },
          "t_mapping(t_address,t_uint256)": {
            "label": "mapping(address => uint256)",
            "numberOfBytes": "32"
          },
          "t_uint256": {
            "label": "uint256",
            "numberOfBytes": "32"
          }
        },
        "namespaces": {
          "erc7201:openzeppelin.storage.Ownable": [
            {
              "contract": "OwnableUpgradeable",
              "label": "_owner",
              "type": "t_address",
              "src": "@openzeppelin/contracts-upgradeable/access/OwnableUpgradeable.sol:24",
              "offset": 0,
              "slot": "0"
            }
          ],
          "erc7201:openzeppelin.storage.Initializable": [
            {
              "contract": "Initializable",
              "label": "_initialized",
              "type": "t_uint64",
              "src": "@openzeppelin/contracts-upgradeable/proxy/utils/Initializable.sol:69",
              "offset": 0,
              "slot": "0"
            },
            {
              "contract": "Initializable",
              "label": "_initializing",
              "type": "t_bool",
              "src": "@openzeppelin/contracts-upgradeable/proxy/utils/Initializable.sol:73",
              "offset": 8,
              "slot": "0"
            }
          ]
        }
      }
    },
    "e96b13614f6318489232e3ed8285df64da5e7ee7418bab619056e6686a3cc3e4": {
      "address": "0x00c4b697CA6e1D1e035eb6cd94a85FF8a831190c",
      "txHash": "0xf034e3f4e64ee3b5dfe8b86f4dd0ee3c304bc7a87afc75d9c61a30cfd6465988",
      "layout": {
        "solcVersion": "0.8.28",
        "storage": [
          {
            "label": "collateralBalance",
            "offset": 0,
            "slot": "0",
            "type": "t_mapping(t_address,t_mapping(t_address,t_uint256))",
            "contract": "LiquidityPoolV3",
            "src": "contracts/LiquidityPoolV3.sol:10"
          },
          {
            "label": "isAllowedCollateral",
            "offset": 0,
            "slot": "1",
            "type": "t_mapping(t_address,t_bool)",
            "contract": "LiquidityPoolV3",
            "src": "contracts/LiquidityPoolV3.sol:11"
          },
          {
            "label": "creditScore",
            "offset": 0,
            "slot": "2",
            "type": "t_mapping(t_address,t_uint256)",
            "contract": "LiquidityPoolV3",
            "src": "contracts/LiquidityPoolV3.sol:12"
          },
          {
            "label": "userDebt",
            "offset": 0,
            "slot": "3",
            "type": "t_mapping(t_address,t_uint256)",
            "contract": "LiquidityPoolV3",
            "src": "contracts/LiquidityPoolV3.sol:13"
          },
          {
            "label": "borrowTimestamp",
            "offset": 0,
            "slot": "4",
            "type": "t_mapping(t_address,t_uint256)",
            "contract": "LiquidityPoolV3",
            "src": "contracts/LiquidityPoolV3.sol:14"
          },
          {
            "label": "isLiquidatable",
            "offset": 0,
            "slot": "5",
            "type": "t_mapping(t_address,t_bool)",
            "contract": "LiquidityPoolV3",
            "src": "contracts/LiquidityPoolV3.sol:15"
          },
          {
            "label": "liquidationStartTime",
            "offset": 0,
            "slot": "6",
            "type": "t_mapping(t_address,t_uint256)",
            "contract": "LiquidityPoolV3",
            "src": "contracts/LiquidityPoolV3.sol:16"
          },
          {
            "label": "liquidationThreshold",
            "offset": 0,
            "slot": "7",
            "type": "t_mapping(t_address,t_uint256)",
            "contract": "LiquidityPoolV3",
            "src": "contracts/LiquidityPoolV3.sol:17"
          },
          {
            "label": "priceFeed",
            "offset": 0,
            "slot": "8",
            "type": "t_mapping(t_address,t_address)",
            "contract": "LiquidityPoolV3",
            "src": "contracts/LiquidityPoolV3.sol:18"
          },
          {
            "label": "collateralTokenList",
            "offset": 0,
            "slot": "9",
            "type": "t_array(t_address)dyn_storage",
            "contract": "LiquidityPoolV3",
            "src": "contracts/LiquidityPoolV3.sol:20"
          },
          {
            "label": "totalFunds",
            "offset": 0,
            "slot": "10",
            "type": "t_uint256",
            "contract": "LiquidityPoolV3",
            "src": "contracts/LiquidityPoolV3.sol:26"
          },
          {
            "label": "locked",
            "offset": 0,
            "slot": "11",
            "type": "t_bool",
            "contract": "LiquidityPoolV3",
            "src": "contracts/LiquidityPoolV3.sol:27"
          },
          {
            "label": "paused",
            "offset": 1,
            "slot": "11",
            "type": "t_bool",
            "contract": "LiquidityPoolV3",
            "src": "contracts/LiquidityPoolV3.sol:28"
          }
        ],
        "types": {
          "t_address": {
            "label": "address",
            "numberOfBytes": "20"
          },
          "t_bool": {
            "label": "bool",
            "numberOfBytes": "1"
          },
          "t_struct(InitializableStorage)119_storage": {
            "label": "struct Initializable.InitializableStorage",
            "members": [
              {
                "label": "_initialized",
                "type": "t_uint64",
                "offset": 0,
                "slot": "0"
              },
              {
                "label": "_initializing",
                "type": "t_bool",
                "offset": 8,
                "slot": "0"
              }
            ],
            "numberOfBytes": "32"
          },
          "t_struct(OwnableStorage)59_storage": {
            "label": "struct OwnableUpgradeable.OwnableStorage",
            "members": [
              {
                "label": "_owner",
                "type": "t_address",
                "offset": 0,
                "slot": "0"
              }
            ],
            "numberOfBytes": "32"
          },
          "t_uint64": {
            "label": "uint64",
            "numberOfBytes": "8"
          },
          "t_array(t_address)dyn_storage": {
            "label": "address[]",
            "numberOfBytes": "32"
          },
          "t_mapping(t_address,t_address)": {
            "label": "mapping(address => address)",
            "numberOfBytes": "32"
          },
          "t_mapping(t_address,t_bool)": {
            "label": "mapping(address => bool)",
            "numberOfBytes": "32"
          },
          "t_mapping(t_address,t_mapping(t_address,t_uint256))": {
            "label": "mapping(address => mapping(address => uint256))",
            "numberOfBytes": "32"
          },
          "t_mapping(t_address,t_uint256)": {
            "label": "mapping(address => uint256)",
            "numberOfBytes": "32"
          },
          "t_uint256": {
            "label": "uint256",
            "numberOfBytes": "32"
          }
        },
        "namespaces": {
          "erc7201:openzeppelin.storage.Ownable": [
            {
              "contract": "OwnableUpgradeable",
              "label": "_owner",
              "type": "t_address",
              "src": "@openzeppelin/contracts-upgradeable/access/OwnableUpgradeable.sol:24",
              "offset": 0,
              "slot": "0"
            }
          ],
          "erc7201:openzeppelin.storage.Initializable": [
            {
              "contract": "Initializable",
              "label": "_initialized",
              "type": "t_uint64",
              "src": "@openzeppelin/contracts-upgradeable/proxy/utils/Initializable.sol:69",
              "offset": 0,
              "slot": "0"
            },
            {
              "contract": "Initializable",
              "label": "_initializing",
              "type": "t_bool",
              "src": "@openzeppelin/contracts-upgradeable/proxy/utils/Initializable.sol:73",
              "offset": 8,
              "slot": "0"
            }
          ]
        }
      }
    },
    "ab0231155b561ebef21af7975a8319788758e2a28a941e76d727042fefb4cee8": {
      "address": "0xB6E654E6589eCb1ff12AA9A9168c66FC66aF6322",
      "txHash": "0x7bdfb0d6e71fa65bedc5c78543dcbe79fba7c142b1b2d0af28b700998523d73f",
      "layout": {
        "solcVersion": "0.8.28",
        "storage": [
          {
            "label": "collateralBalance",
            "offset": 0,
            "slot": "0",
            "type": "t_mapping(t_address,t_mapping(t_address,t_uint256))",
            "contract": "LiquidityPoolV3",
            "src": "contracts\\LiquidityPoolV3.sol:12"
          },
          {
            "label": "isAllowedCollateral",
            "offset": 0,
            "slot": "1",
            "type": "t_mapping(t_address,t_bool)",
            "contract": "LiquidityPoolV3",
            "src": "contracts\\LiquidityPoolV3.sol:13"
          },
          {
            "label": "creditScore",
            "offset": 0,
            "slot": "2",
            "type": "t_mapping(t_address,t_uint256)",
            "contract": "LiquidityPoolV3",
            "src": "contracts\\LiquidityPoolV3.sol:14"
          },
          {
            "label": "userDebt",
            "offset": 0,
            "slot": "3",
            "type": "t_mapping(t_address,t_uint256)",
            "contract": "LiquidityPoolV3",
            "src": "contracts\\LiquidityPoolV3.sol:15"
          },
          {
            "label": "borrowTimestamp",
            "offset": 0,
            "slot": "4",
            "type": "t_mapping(t_address,t_uint256)",
            "contract": "LiquidityPoolV3",
            "src": "contracts\\LiquidityPoolV3.sol:16"
          },
          {
            "label": "isLiquidatable",
            "offset": 0,
            "slot": "5",
            "type": "t_mapping(t_address,t_bool)",
            "contract": "LiquidityPoolV3",
            "src": "contracts\\LiquidityPoolV3.sol:17"
          },
          {
            "label": "liquidationStartTime",
            "offset": 0,
            "slot": "6",
            "type": "t_mapping(t_address,t_uint256)",
            "contract": "LiquidityPoolV3",
            "src": "contracts\\LiquidityPoolV3.sol:18"
          },
          {
            "label": "liquidationThreshold",
            "offset": 0,
            "slot": "7",
            "type": "t_mapping(t_address,t_uint256)",
            "contract": "LiquidityPoolV3",
            "src": "contracts\\LiquidityPoolV3.sol:19"
          },
          {
            "label": "priceFeed",
            "offset": 0,
            "slot": "8",
            "type": "t_mapping(t_address,t_address)",
            "contract": "LiquidityPoolV3",
            "src": "contracts\\LiquidityPoolV3.sol:20"
          },
          {
            "label": "collateralTokenList",
            "offset": 0,
            "slot": "9",
            "type": "t_array(t_address)dyn_storage",
            "contract": "LiquidityPoolV3",
            "src": "contracts\\LiquidityPoolV3.sol:22"
          },
          {
            "label": "totalFunds",
            "offset": 0,
            "slot": "10",
            "type": "t_uint256",
            "contract": "LiquidityPoolV3",
            "src": "contracts\\LiquidityPoolV3.sol:28"
          },
          {
            "label": "locked",
            "offset": 0,
            "slot": "11",
            "type": "t_bool",
            "contract": "LiquidityPoolV3",
            "src": "contracts\\LiquidityPoolV3.sol:29"
          },
          {
            "label": "paused",
            "offset": 1,
            "slot": "11",
            "type": "t_bool",
            "contract": "LiquidityPoolV3",
            "src": "contracts\\LiquidityPoolV3.sol:30"
          },
          {
            "label": "liquidator",
            "offset": 2,
            "slot": "11",
            "type": "t_address",
            "contract": "LiquidityPoolV3",
            "src": "contracts\\LiquidityPoolV3.sol:32"
          }
        ],
        "types": {
          "t_address": {
            "label": "address",
            "numberOfBytes": "20"
          },
          "t_bool": {
            "label": "bool",
            "numberOfBytes": "1"
          },
          "t_bytes32": {
            "label": "bytes32",
            "numberOfBytes": "32"
          },
          "t_mapping(t_address,t_bool)": {
            "label": "mapping(address => bool)",
            "numberOfBytes": "32"
          },
          "t_mapping(t_bytes32,t_struct(RoleData)70_storage)": {
            "label": "mapping(bytes32 => struct AccessControlUpgradeable.RoleData)",
            "numberOfBytes": "32"
          },
          "t_struct(AccessControlStorage)80_storage": {
            "label": "struct AccessControlUpgradeable.AccessControlStorage",
            "members": [
              {
                "label": "_roles",
                "type": "t_mapping(t_bytes32,t_struct(RoleData)70_storage)",
                "offset": 0,
                "slot": "0"
              }
            ],
            "numberOfBytes": "32"
          },
          "t_struct(InitializableStorage)257_storage": {
            "label": "struct Initializable.InitializableStorage",
            "members": [
              {
                "label": "_initialized",
                "type": "t_uint64",
                "offset": 0,
                "slot": "0"
              },
              {
                "label": "_initializing",
                "type": "t_bool",
                "offset": 8,
                "slot": "0"
              }
            ],
            "numberOfBytes": "32"
          },
          "t_struct(OwnableStorage)197_storage": {
            "label": "struct OwnableUpgradeable.OwnableStorage",
            "members": [
              {
                "label": "_owner",
                "type": "t_address",
                "offset": 0,
                "slot": "0"
              }
            ],
            "numberOfBytes": "32"
          },
          "t_struct(RoleData)70_storage": {
            "label": "struct AccessControlUpgradeable.RoleData",
            "members": [
              {
                "label": "hasRole",
                "type": "t_mapping(t_address,t_bool)",
                "offset": 0,
                "slot": "0"
              },
              {
                "label": "adminRole",
                "type": "t_bytes32",
                "offset": 0,
                "slot": "1"
              }
            ],
            "numberOfBytes": "64"
          },
          "t_uint64": {
            "label": "uint64",
            "numberOfBytes": "8"
          },
          "t_array(t_address)dyn_storage": {
            "label": "address[]",
            "numberOfBytes": "32"
          },
          "t_mapping(t_address,t_address)": {
            "label": "mapping(address => address)",
            "numberOfBytes": "32"
          },
          "t_mapping(t_address,t_mapping(t_address,t_uint256))": {
            "label": "mapping(address => mapping(address => uint256))",
            "numberOfBytes": "32"
          },
          "t_mapping(t_address,t_uint256)": {
            "label": "mapping(address => uint256)",
            "numberOfBytes": "32"
          },
          "t_uint256": {
            "label": "uint256",
            "numberOfBytes": "32"
          }
        },
        "namespaces": {
          "erc7201:openzeppelin.storage.AccessControl": [
            {
              "contract": "AccessControlUpgradeable",
              "label": "_roles",
              "type": "t_mapping(t_bytes32,t_struct(RoleData)70_storage)",
              "src": "@openzeppelin\\contracts-upgradeable\\access\\AccessControlUpgradeable.sol:61",
              "offset": 0,
              "slot": "0"
            }
          ],
          "erc7201:openzeppelin.storage.Ownable": [
            {
              "contract": "OwnableUpgradeable",
              "label": "_owner",
              "type": "t_address",
              "src": "@openzeppelin\\contracts-upgradeable\\access\\OwnableUpgradeable.sol:24",
              "offset": 0,
              "slot": "0"
            }
          ],
          "erc7201:openzeppelin.storage.Initializable": [
            {
              "contract": "Initializable",
              "label": "_initialized",
              "type": "t_uint64",
              "src": "@openzeppelin\\contracts-upgradeable\\proxy\\utils\\Initializable.sol:69",
              "offset": 0,
              "slot": "0"
            },
            {
              "contract": "Initializable",
              "label": "_initializing",
              "type": "t_bool",
              "src": "@openzeppelin\\contracts-upgradeable\\proxy\\utils\\Initializable.sol:73",
              "offset": 8,
              "slot": "0"
            }
          ]
        }
      }
    },
    "985f639b360e63b53893b87293f0c4d09663fddebeb71aa42154319f74f67247": {
      "address": "0xce2B329A795Fc7c250eE3E15Da39b831e2a64541",
      "txHash": "0xa9e6be1332fa1772b9a87dd68aa7fdd62621e791e1dcee1073ee80dd04c7ba3a",
      "layout": {
        "solcVersion": "0.8.28",
        "storage": [
          {
            "label": "collateralBalance",
            "offset": 0,
            "slot": "0",
            "type": "t_mapping(t_address,t_mapping(t_address,t_uint256))",
            "contract": "LiquidityPoolV3",
            "src": "contracts\\LiquidityPoolV3.sol:12"
          },
          {
            "label": "isAllowedCollateral",
            "offset": 0,
            "slot": "1",
            "type": "t_mapping(t_address,t_bool)",
            "contract": "LiquidityPoolV3",
            "src": "contracts\\LiquidityPoolV3.sol:13"
          },
          {
            "label": "creditScore",
            "offset": 0,
            "slot": "2",
            "type": "t_mapping(t_address,t_uint256)",
            "contract": "LiquidityPoolV3",
            "src": "contracts\\LiquidityPoolV3.sol:14"
          },
          {
            "label": "userDebt",
            "offset": 0,
            "slot": "3",
            "type": "t_mapping(t_address,t_uint256)",
            "contract": "LiquidityPoolV3",
            "src": "contracts\\LiquidityPoolV3.sol:15"
          },
          {
            "label": "borrowTimestamp",
            "offset": 0,
            "slot": "4",
            "type": "t_mapping(t_address,t_uint256)",
            "contract": "LiquidityPoolV3",
            "src": "contracts\\LiquidityPoolV3.sol:16"
          },
          {
            "label": "isLiquidatable",
            "offset": 0,
            "slot": "5",
            "type": "t_mapping(t_address,t_bool)",
            "contract": "LiquidityPoolV3",
            "src": "contracts\\LiquidityPoolV3.sol:17"
          },
          {
            "label": "liquidationStartTime",
            "offset": 0,
            "slot": "6",
            "type": "t_mapping(t_address,t_uint256)",
            "contract": "LiquidityPoolV3",
            "src": "contracts\\LiquidityPoolV3.sol:18"
          },
          {
            "label": "liquidationThreshold",
            "offset": 0,
            "slot": "7",
            "type": "t_mapping(t_address,t_uint256)",
            "contract": "LiquidityPoolV3",
            "src": "contracts\\LiquidityPoolV3.sol:19"
          },
          {
            "label": "priceFeed",
            "offset": 0,
            "slot": "8",
            "type": "t_mapping(t_address,t_address)",
            "contract": "LiquidityPoolV3",
            "src": "contracts\\LiquidityPoolV3.sol:20"
          },
          {
            "label": "collateralTokenList",
            "offset": 0,
            "slot": "9",
            "type": "t_array(t_address)dyn_storage",
            "contract": "LiquidityPoolV3",
            "src": "contracts\\LiquidityPoolV3.sol:22"
          },
          {
            "label": "totalFunds",
            "offset": 0,
            "slot": "10",
            "type": "t_uint256",
            "contract": "LiquidityPoolV3",
            "src": "contracts\\LiquidityPoolV3.sol:28"
          },
          {
            "label": "locked",
            "offset": 0,
            "slot": "11",
            "type": "t_bool",
            "contract": "LiquidityPoolV3",
            "src": "contracts\\LiquidityPoolV3.sol:29"
          },
          {
            "label": "paused",
            "offset": 1,
            "slot": "11",
            "type": "t_bool",
            "contract": "LiquidityPoolV3",
            "src": "contracts\\LiquidityPoolV3.sol:30"
          },
          {
            "label": "liquidator",
            "offset": 2,
            "slot": "11",
            "type": "t_address",
            "contract": "LiquidityPoolV3",
            "src": "contracts\\LiquidityPoolV3.sol:32"
          }
        ],
        "types": {
          "t_address": {
            "label": "address",
            "numberOfBytes": "20"
          },
          "t_bool": {
            "label": "bool",
            "numberOfBytes": "1"
          },
          "t_bytes32": {
            "label": "bytes32",
            "numberOfBytes": "32"
          },
          "t_mapping(t_address,t_bool)": {
            "label": "mapping(address => bool)",
            "numberOfBytes": "32"
          },
          "t_mapping(t_bytes32,t_struct(RoleData)70_storage)": {
            "label": "mapping(bytes32 => struct AccessControlUpgradeable.RoleData)",
            "numberOfBytes": "32"
          },
          "t_struct(AccessControlStorage)80_storage": {
            "label": "struct AccessControlUpgradeable.AccessControlStorage",
            "members": [
              {
                "label": "_roles",
                "type": "t_mapping(t_bytes32,t_struct(RoleData)70_storage)",
                "offset": 0,
                "slot": "0"
              }
            ],
            "numberOfBytes": "32"
          },
          "t_struct(InitializableStorage)257_storage": {
            "label": "struct Initializable.InitializableStorage",
            "members": [
              {
                "label": "_initialized",
                "type": "t_uint64",
                "offset": 0,
                "slot": "0"
              },
              {
                "label": "_initializing",
                "type": "t_bool",
                "offset": 8,
                "slot": "0"
              }
            ],
            "numberOfBytes": "32"
          },
          "t_struct(OwnableStorage)197_storage": {
            "label": "struct OwnableUpgradeable.OwnableStorage",
            "members": [
              {
                "label": "_owner",
                "type": "t_address",
                "offset": 0,
                "slot": "0"
              }
            ],
            "numberOfBytes": "32"
          },
          "t_struct(RoleData)70_storage": {
            "label": "struct AccessControlUpgradeable.RoleData",
            "members": [
              {
                "label": "hasRole",
                "type": "t_mapping(t_address,t_bool)",
                "offset": 0,
                "slot": "0"
              },
              {
                "label": "adminRole",
                "type": "t_bytes32",
                "offset": 0,
                "slot": "1"
              }
            ],
            "numberOfBytes": "64"
          },
          "t_uint64": {
            "label": "uint64",
            "numberOfBytes": "8"
          },
          "t_array(t_address)dyn_storage": {
            "label": "address[]",
            "numberOfBytes": "32"
          },
          "t_mapping(t_address,t_address)": {
            "label": "mapping(address => address)",
            "numberOfBytes": "32"
          },
          "t_mapping(t_address,t_mapping(t_address,t_uint256))": {
            "label": "mapping(address => mapping(address => uint256))",
            "numberOfBytes": "32"
          },
          "t_mapping(t_address,t_uint256)": {
            "label": "mapping(address => uint256)",
            "numberOfBytes": "32"
          },
          "t_uint256": {
            "label": "uint256",
            "numberOfBytes": "32"
          }
        },
        "namespaces": {
          "erc7201:openzeppelin.storage.AccessControl": [
            {
              "contract": "AccessControlUpgradeable",
              "label": "_roles",
              "type": "t_mapping(t_bytes32,t_struct(RoleData)70_storage)",
              "src": "@openzeppelin\\contracts-upgradeable\\access\\AccessControlUpgradeable.sol:61",
              "offset": 0,
              "slot": "0"
            }
          ],
          "erc7201:openzeppelin.storage.Ownable": [
            {
              "contract": "OwnableUpgradeable",
              "label": "_owner",
              "type": "t_address",
              "src": "@openzeppelin\\contracts-upgradeable\\access\\OwnableUpgradeable.sol:24",
              "offset": 0,
              "slot": "0"
            }
          ],
          "erc7201:openzeppelin.storage.Initializable": [
            {
              "contract": "Initializable",
              "label": "_initialized",
              "type": "t_uint64",
              "src": "@openzeppelin\\contracts-upgradeable\\proxy\\utils\\Initializable.sol:69",
              "offset": 0,
              "slot": "0"
            },
            {
              "contract": "Initializable",
              "label": "_initializing",
              "type": "t_bool",
              "src": "@openzeppelin\\contracts-upgradeable\\proxy\\utils\\Initializable.sol:73",
              "offset": 8,
              "slot": "0"
            }
          ]
        }
      }
    },
    "012a8a56f41fcf1e674d41492855fe3079af949181d77d7f43ec519bb7685ef5": {
      "address": "0xdAA6D7F170B35139038de7D32E2c707985bc916a",
      "txHash": "0x9b6a0ad8a51c4f8a2c7d79da1868dbac7c7a80e84ed3d685c4a7ac7dd4c53ebf",
      "layout": {
        "solcVersion": "0.8.28",
        "storage": [
          {
            "label": "collateralBalance",
            "offset": 0,
            "slot": "0",
            "type": "t_mapping(t_address,t_mapping(t_address,t_uint256))",
            "contract": "LiquidityPoolV3",
            "src": "contracts/LiquidityPoolV3.sol:15"
          },
          {
            "label": "isAllowedCollateral",
            "offset": 0,
            "slot": "1",
            "type": "t_mapping(t_address,t_bool)",
            "contract": "LiquidityPoolV3",
            "src": "contracts/LiquidityPoolV3.sol:16"
          },
          {
            "label": "creditScore",
            "offset": 0,
            "slot": "2",
            "type": "t_mapping(t_address,t_uint256)",
            "contract": "LiquidityPoolV3",
            "src": "contracts/LiquidityPoolV3.sol:17"
          },
          {
            "label": "userDebt",
            "offset": 0,
            "slot": "3",
            "type": "t_mapping(t_address,t_uint256)",
            "contract": "LiquidityPoolV3",
            "src": "contracts/LiquidityPoolV3.sol:18"
          },
          {
            "label": "borrowTimestamp",
            "offset": 0,
            "slot": "4",
            "type": "t_mapping(t_address,t_uint256)",
            "contract": "LiquidityPoolV3",
            "src": "contracts/LiquidityPoolV3.sol:19"
          },
          {
            "label": "isLiquidatable",
            "offset": 0,
            "slot": "5",
            "type": "t_mapping(t_address,t_bool)",
            "contract": "LiquidityPoolV3",
            "src": "contracts/LiquidityPoolV3.sol:20"
          },
          {
            "label": "liquidationStartTime",
            "offset": 0,
            "slot": "6",
            "type": "t_mapping(t_address,t_uint256)",
            "contract": "LiquidityPoolV3",
            "src": "contracts/LiquidityPoolV3.sol:21"
          },
          {
            "label": "liquidationThreshold",
            "offset": 0,
            "slot": "7",
            "type": "t_mapping(t_address,t_uint256)",
            "contract": "LiquidityPoolV3",
            "src": "contracts/LiquidityPoolV3.sol:22"
          },
          {
            "label": "priceFeed",
            "offset": 0,
            "slot": "8",
            "type": "t_mapping(t_address,t_address)",
            "contract": "LiquidityPoolV3",
            "src": "contracts/LiquidityPoolV3.sol:23"
          },
          {
            "label": "collateralTokenList",
            "offset": 0,
            "slot": "9",
            "type": "t_array(t_address)dyn_storage",
            "contract": "LiquidityPoolV3",
            "src": "contracts/LiquidityPoolV3.sol:25"
          },
          {
            "label": "totalFunds",
            "offset": 0,
            "slot": "10",
            "type": "t_uint256",
            "contract": "LiquidityPoolV3",
            "src": "contracts/LiquidityPoolV3.sol:31"
          },
          {
            "label": "locked",
            "offset": 0,
            "slot": "11",
            "type": "t_bool",
            "contract": "LiquidityPoolV3",
            "src": "contracts/LiquidityPoolV3.sol:32"
          },
          {
            "label": "paused",
            "offset": 1,
            "slot": "11",
            "type": "t_bool",
            "contract": "LiquidityPoolV3",
            "src": "contracts/LiquidityPoolV3.sol:33"
          },
          {
            "label": "liquidator",
            "offset": 2,
            "slot": "11",
            "type": "t_address",
            "contract": "LiquidityPoolV3",
            "src": "contracts/LiquidityPoolV3.sol:35"
          },
          {
            "label": "maxBorrowAmount",
            "offset": 0,
            "slot": "12",
            "type": "t_uint256",
            "contract": "LiquidityPoolV3",
            "src": "contracts/LiquidityPoolV3.sol:38"
          },
          {
            "label": "maxCollateralAmount",
            "offset": 0,
            "slot": "13",
            "type": "t_uint256",
            "contract": "LiquidityPoolV3",
            "src": "contracts/LiquidityPoolV3.sol:39"
          },
          {
            "label": "maxLiquidationBonus",
            "offset": 0,
            "slot": "14",
            "type": "t_uint256",
            "contract": "LiquidityPoolV3",
            "src": "contracts/LiquidityPoolV3.sol:40"
          },
          {
            "label": "maxLiquidationPenalty",
            "offset": 0,
            "slot": "15",
            "type": "t_uint256",
            "contract": "LiquidityPoolV3",
            "src": "contracts/LiquidityPoolV3.sol:41"
          },
          {
            "label": "maxLiquidationThreshold",
            "offset": 0,
            "slot": "16",
            "type": "t_uint256",
            "contract": "LiquidityPoolV3",
            "src": "contracts/LiquidityPoolV3.sol:42"
          },
          {
            "label": "maxLiquidationTime",
            "offset": 0,
            "slot": "17",
            "type": "t_uint256",
            "contract": "LiquidityPoolV3",
            "src": "contracts/LiquidityPoolV3.sol:43"
          },
          {
            "label": "maxLiquidationAmount",
            "offset": 0,
            "slot": "18",
            "type": "t_uint256",
            "contract": "LiquidityPoolV3",
            "src": "contracts/LiquidityPoolV3.sol:44"
          },
          {
            "label": "maxLiquidationRatio",
            "offset": 0,
            "slot": "19",
            "type": "t_uint256",
            "contract": "LiquidityPoolV3",
            "src": "contracts/LiquidityPoolV3.sol:45"
          },
          {
            "label": "maxLiquidationDelay",
            "offset": 0,
            "slot": "20",
            "type": "t_uint256",
            "contract": "LiquidityPoolV3",
            "src": "contracts/LiquidityPoolV3.sol:46"
          },
          {
            "label": "maxLiquidationGracePeriod",
            "offset": 0,
            "slot": "21",
            "type": "t_uint256",
            "contract": "LiquidityPoolV3",
            "src": "contracts/LiquidityPoolV3.sol:47"
          },
          {
            "label": "interestRate",
            "offset": 0,
            "slot": "22",
            "type": "t_uint256",
            "contract": "LiquidityPoolV3",
            "src": "contracts/LiquidityPoolV3.sol:48"
          }
        ],
        "types": {
          "t_address": {
            "label": "address",
            "numberOfBytes": "20"
          },
          "t_bool": {
            "label": "bool",
            "numberOfBytes": "1"
          },
          "t_bytes32": {
            "label": "bytes32",
            "numberOfBytes": "32"
          },
          "t_mapping(t_address,t_bool)": {
            "label": "mapping(address => bool)",
            "numberOfBytes": "32"
          },
          "t_mapping(t_bytes32,t_struct(RoleData)70_storage)": {
            "label": "mapping(bytes32 => struct AccessControlUpgradeable.RoleData)",
            "numberOfBytes": "32"
          },
          "t_struct(AccessControlStorage)80_storage": {
            "label": "struct AccessControlUpgradeable.AccessControlStorage",
            "members": [
              {
                "label": "_roles",
                "type": "t_mapping(t_bytes32,t_struct(RoleData)70_storage)",
                "offset": 0,
                "slot": "0"
              }
            ],
            "numberOfBytes": "32"
          },
          "t_struct(InitializableStorage)257_storage": {
            "label": "struct Initializable.InitializableStorage",
            "members": [
              {
                "label": "_initialized",
                "type": "t_uint64",
                "offset": 0,
                "slot": "0"
              },
              {
                "label": "_initializing",
                "type": "t_bool",
                "offset": 8,
                "slot": "0"
              }
            ],
            "numberOfBytes": "32"
          },
          "t_struct(OwnableStorage)197_storage": {
            "label": "struct OwnableUpgradeable.OwnableStorage",
            "members": [
              {
                "label": "_owner",
                "type": "t_address",
                "offset": 0,
                "slot": "0"
              }
            ],
            "numberOfBytes": "32"
          },
          "t_struct(RoleData)70_storage": {
            "label": "struct AccessControlUpgradeable.RoleData",
            "members": [
              {
                "label": "hasRole",
                "type": "t_mapping(t_address,t_bool)",
                "offset": 0,
                "slot": "0"
              },
              {
                "label": "adminRole",
                "type": "t_bytes32",
                "offset": 0,
                "slot": "1"
              }
            ],
            "numberOfBytes": "64"
          },
          "t_uint64": {
            "label": "uint64",
            "numberOfBytes": "8"
          },
          "t_array(t_address)dyn_storage": {
            "label": "address[]",
            "numberOfBytes": "32"
          },
          "t_mapping(t_address,t_address)": {
            "label": "mapping(address => address)",
            "numberOfBytes": "32"
          },
          "t_mapping(t_address,t_mapping(t_address,t_uint256))": {
            "label": "mapping(address => mapping(address => uint256))",
            "numberOfBytes": "32"
          },
          "t_mapping(t_address,t_uint256)": {
            "label": "mapping(address => uint256)",
            "numberOfBytes": "32"
          },
          "t_uint256": {
            "label": "uint256",
            "numberOfBytes": "32"
          }
        },
        "namespaces": {
          "erc7201:openzeppelin.storage.AccessControl": [
            {
              "contract": "AccessControlUpgradeable",
              "label": "_roles",
              "type": "t_mapping(t_bytes32,t_struct(RoleData)70_storage)",
              "src": "@openzeppelin/contracts-upgradeable/access/AccessControlUpgradeable.sol:61",
              "offset": 0,
              "slot": "0"
            }
          ],
          "erc7201:openzeppelin.storage.Ownable": [
            {
              "contract": "OwnableUpgradeable",
              "label": "_owner",
              "type": "t_address",
              "src": "@openzeppelin/contracts-upgradeable/access/OwnableUpgradeable.sol:24",
              "offset": 0,
              "slot": "0"
            }
          ],
          "erc7201:openzeppelin.storage.Initializable": [
            {
              "contract": "Initializable",
              "label": "_initialized",
              "type": "t_uint64",
              "src": "@openzeppelin/contracts-upgradeable/proxy/utils/Initializable.sol:69",
              "offset": 0,
              "slot": "0"
            },
            {
              "contract": "Initializable",
              "label": "_initializing",
              "type": "t_bool",
              "src": "@openzeppelin/contracts-upgradeable/proxy/utils/Initializable.sol:73",
              "offset": 8,
              "slot": "0"
            }
          ]
        }
      }
    },
    "457a29426dde417fc18c730666cd21668fc232ca322fed04c1a0ab45b7bd2928": {
      "address": "0xbeF9bE9322605C6f9c26F1642c2eb5b36c851750",
      "txHash": "0x19d874916be2b4f3fd9229530db74de9cf4b69fc7f4dc193a3d8c1ec0eca3dda",
      "layout": {
        "solcVersion": "0.8.28",
        "storage": [
          {
            "label": "collateralBalance",
            "offset": 0,
            "slot": "0",
            "type": "t_mapping(t_address,t_mapping(t_address,t_uint256))",
            "contract": "LiquidityPoolV3",
            "src": "contracts/LiquidityPoolV3.sol:15"
          },
          {
            "label": "isAllowedCollateral",
            "offset": 0,
            "slot": "1",
            "type": "t_mapping(t_address,t_bool)",
            "contract": "LiquidityPoolV3",
            "src": "contracts/LiquidityPoolV3.sol:16"
          },
          {
            "label": "creditScore",
            "offset": 0,
            "slot": "2",
            "type": "t_mapping(t_address,t_uint256)",
            "contract": "LiquidityPoolV3",
            "src": "contracts/LiquidityPoolV3.sol:17"
          },
          {
            "label": "userDebt",
            "offset": 0,
            "slot": "3",
            "type": "t_mapping(t_address,t_uint256)",
            "contract": "LiquidityPoolV3",
            "src": "contracts/LiquidityPoolV3.sol:18"
          },
          {
            "label": "borrowTimestamp",
            "offset": 0,
            "slot": "4",
            "type": "t_mapping(t_address,t_uint256)",
            "contract": "LiquidityPoolV3",
            "src": "contracts/LiquidityPoolV3.sol:19"
          },
          {
            "label": "isLiquidatable",
            "offset": 0,
            "slot": "5",
            "type": "t_mapping(t_address,t_bool)",
            "contract": "LiquidityPoolV3",
            "src": "contracts/LiquidityPoolV3.sol:20"
          },
          {
            "label": "liquidationStartTime",
            "offset": 0,
            "slot": "6",
            "type": "t_mapping(t_address,t_uint256)",
            "contract": "LiquidityPoolV3",
            "src": "contracts/LiquidityPoolV3.sol:21"
          },
          {
            "label": "liquidationThreshold",
            "offset": 0,
            "slot": "7",
            "type": "t_mapping(t_address,t_uint256)",
            "contract": "LiquidityPoolV3",
            "src": "contracts/LiquidityPoolV3.sol:22"
          },
          {
            "label": "priceFeed",
            "offset": 0,
            "slot": "8",
            "type": "t_mapping(t_address,t_address)",
            "contract": "LiquidityPoolV3",
            "src": "contracts/LiquidityPoolV3.sol:23"
          },
          {
            "label": "collateralTokenList",
            "offset": 0,
            "slot": "9",
            "type": "t_array(t_address)dyn_storage",
            "contract": "LiquidityPoolV3",
            "src": "contracts/LiquidityPoolV3.sol:25"
          },
          {
            "label": "totalFunds",
            "offset": 0,
            "slot": "10",
            "type": "t_uint256",
            "contract": "LiquidityPoolV3",
            "src": "contracts/LiquidityPoolV3.sol:31"
          },
          {
            "label": "locked",
            "offset": 0,
            "slot": "11",
            "type": "t_bool",
            "contract": "LiquidityPoolV3",
            "src": "contracts/LiquidityPoolV3.sol:32"
          },
          {
            "label": "paused",
            "offset": 1,
            "slot": "11",
            "type": "t_bool",
            "contract": "LiquidityPoolV3",
            "src": "contracts/LiquidityPoolV3.sol:33"
          },
          {
            "label": "liquidator",
            "offset": 2,
            "slot": "11",
            "type": "t_address",
            "contract": "LiquidityPoolV3",
            "src": "contracts/LiquidityPoolV3.sol:35"
          },
          {
            "label": "maxBorrowAmount",
            "offset": 0,
            "slot": "12",
            "type": "t_uint256",
            "contract": "LiquidityPoolV3",
            "src": "contracts/LiquidityPoolV3.sol:38"
          },
          {
            "label": "maxCollateralAmount",
            "offset": 0,
            "slot": "13",
            "type": "t_uint256",
            "contract": "LiquidityPoolV3",
            "src": "contracts/LiquidityPoolV3.sol:39"
          },
          {
            "label": "maxLiquidationBonus",
            "offset": 0,
            "slot": "14",
            "type": "t_uint256",
            "contract": "LiquidityPoolV3",
            "src": "contracts/LiquidityPoolV3.sol:40"
          },
          {
            "label": "maxLiquidationPenalty",
            "offset": 0,
            "slot": "15",
            "type": "t_uint256",
            "contract": "LiquidityPoolV3",
            "src": "contracts/LiquidityPoolV3.sol:41"
          },
          {
            "label": "maxLiquidationThreshold",
            "offset": 0,
            "slot": "16",
            "type": "t_uint256",
            "contract": "LiquidityPoolV3",
            "src": "contracts/LiquidityPoolV3.sol:42"
          },
          {
            "label": "maxLiquidationTime",
            "offset": 0,
            "slot": "17",
            "type": "t_uint256",
            "contract": "LiquidityPoolV3",
            "src": "contracts/LiquidityPoolV3.sol:43"
          },
          {
            "label": "maxLiquidationAmount",
            "offset": 0,
            "slot": "18",
            "type": "t_uint256",
            "contract": "LiquidityPoolV3",
            "src": "contracts/LiquidityPoolV3.sol:44"
          },
          {
            "label": "maxLiquidationRatio",
            "offset": 0,
            "slot": "19",
            "type": "t_uint256",
            "contract": "LiquidityPoolV3",
            "src": "contracts/LiquidityPoolV3.sol:45"
          },
          {
            "label": "maxLiquidationDelay",
            "offset": 0,
            "slot": "20",
            "type": "t_uint256",
            "contract": "LiquidityPoolV3",
            "src": "contracts/LiquidityPoolV3.sol:46"
          },
          {
            "label": "maxLiquidationGracePeriod",
            "offset": 0,
            "slot": "21",
            "type": "t_uint256",
            "contract": "LiquidityPoolV3",
            "src": "contracts/LiquidityPoolV3.sol:47"
          },
          {
            "label": "interestRate",
            "offset": 0,
            "slot": "22",
            "type": "t_uint256",
            "contract": "LiquidityPoolV3",
            "src": "contracts/LiquidityPoolV3.sol:48"
          }
        ],
        "types": {
          "t_address": {
            "label": "address",
            "numberOfBytes": "20"
          },
          "t_bool": {
            "label": "bool",
            "numberOfBytes": "1"
          },
          "t_bytes32": {
            "label": "bytes32",
            "numberOfBytes": "32"
          },
          "t_mapping(t_address,t_bool)": {
            "label": "mapping(address => bool)",
            "numberOfBytes": "32"
          },
          "t_mapping(t_bytes32,t_struct(RoleData)70_storage)": {
            "label": "mapping(bytes32 => struct AccessControlUpgradeable.RoleData)",
            "numberOfBytes": "32"
          },
          "t_struct(AccessControlStorage)80_storage": {
            "label": "struct AccessControlUpgradeable.AccessControlStorage",
            "members": [
              {
                "label": "_roles",
                "type": "t_mapping(t_bytes32,t_struct(RoleData)70_storage)",
                "offset": 0,
                "slot": "0"
              }
            ],
            "numberOfBytes": "32"
          },
          "t_struct(InitializableStorage)257_storage": {
            "label": "struct Initializable.InitializableStorage",
            "members": [
              {
                "label": "_initialized",
                "type": "t_uint64",
                "offset": 0,
                "slot": "0"
              },
              {
                "label": "_initializing",
                "type": "t_bool",
                "offset": 8,
                "slot": "0"
              }
            ],
            "numberOfBytes": "32"
          },
          "t_struct(OwnableStorage)197_storage": {
            "label": "struct OwnableUpgradeable.OwnableStorage",
            "members": [
              {
                "label": "_owner",
                "type": "t_address",
                "offset": 0,
                "slot": "0"
              }
            ],
            "numberOfBytes": "32"
          },
          "t_struct(RoleData)70_storage": {
            "label": "struct AccessControlUpgradeable.RoleData",
            "members": [
              {
                "label": "hasRole",
                "type": "t_mapping(t_address,t_bool)",
                "offset": 0,
                "slot": "0"
              },
              {
                "label": "adminRole",
                "type": "t_bytes32",
                "offset": 0,
                "slot": "1"
              }
            ],
            "numberOfBytes": "64"
          },
          "t_uint64": {
            "label": "uint64",
            "numberOfBytes": "8"
          },
          "t_array(t_address)dyn_storage": {
            "label": "address[]",
            "numberOfBytes": "32"
          },
          "t_mapping(t_address,t_address)": {
            "label": "mapping(address => address)",
            "numberOfBytes": "32"
          },
          "t_mapping(t_address,t_mapping(t_address,t_uint256))": {
            "label": "mapping(address => mapping(address => uint256))",
            "numberOfBytes": "32"
          },
          "t_mapping(t_address,t_uint256)": {
            "label": "mapping(address => uint256)",
            "numberOfBytes": "32"
          },
          "t_uint256": {
            "label": "uint256",
            "numberOfBytes": "32"
          }
        },
        "namespaces": {
          "erc7201:openzeppelin.storage.AccessControl": [
            {
              "contract": "AccessControlUpgradeable",
              "label": "_roles",
              "type": "t_mapping(t_bytes32,t_struct(RoleData)70_storage)",
              "src": "@openzeppelin/contracts-upgradeable/access/AccessControlUpgradeable.sol:61",
              "offset": 0,
              "slot": "0"
            }
          ],
          "erc7201:openzeppelin.storage.Ownable": [
            {
              "contract": "OwnableUpgradeable",
              "label": "_owner",
              "type": "t_address",
              "src": "@openzeppelin/contracts-upgradeable/access/OwnableUpgradeable.sol:24",
              "offset": 0,
              "slot": "0"
            }
          ],
          "erc7201:openzeppelin.storage.Initializable": [
            {
              "contract": "Initializable",
              "label": "_initialized",
              "type": "t_uint64",
              "src": "@openzeppelin/contracts-upgradeable/proxy/utils/Initializable.sol:69",
              "offset": 0,
              "slot": "0"
            },
            {
              "contract": "Initializable",
              "label": "_initializing",
              "type": "t_bool",
              "src": "@openzeppelin/contracts-upgradeable/proxy/utils/Initializable.sol:73",
              "offset": 8,
              "slot": "0"
            }
          ]
        }
      }
    },
    "289b8a1c15e8ee64a0239683f89d07f17d6038309215a62513ad6d21bb34f100": {
      "address": "0x7281392366b5D58d78DF2e533911f6f18f2457F3",
      "txHash": "0x7f58bc80459acd173a4eb05209e1d62e49a26a9f6ec3527b7c5ab8de9c952441",
      "layout": {
        "solcVersion": "0.8.28",
        "storage": [
          {
            "label": "collateralBalance",
            "offset": 0,
            "slot": "0",
            "type": "t_mapping(t_address,t_mapping(t_address,t_uint256))",
            "contract": "LiquidityPoolV3",
            "src": "contracts/LiquidityPoolV3.sol:18"
          },
          {
            "label": "isAllowedCollateral",
            "offset": 0,
            "slot": "1",
            "type": "t_mapping(t_address,t_bool)",
            "contract": "LiquidityPoolV3",
            "src": "contracts/LiquidityPoolV3.sol:19"
          },
          {
            "label": "creditScore",
            "offset": 0,
            "slot": "2",
            "type": "t_mapping(t_address,t_uint256)",
            "contract": "LiquidityPoolV3",
            "src": "contracts/LiquidityPoolV3.sol:20"
          },
          {
            "label": "userDebt",
            "offset": 0,
            "slot": "3",
            "type": "t_mapping(t_address,t_uint256)",
            "contract": "LiquidityPoolV3",
            "src": "contracts/LiquidityPoolV3.sol:21"
          },
          {
            "label": "borrowTimestamp",
            "offset": 0,
            "slot": "4",
            "type": "t_mapping(t_address,t_uint256)",
            "contract": "LiquidityPoolV3",
            "src": "contracts/LiquidityPoolV3.sol:22"
          },
          {
            "label": "isLiquidatable",
            "offset": 0,
            "slot": "5",
            "type": "t_mapping(t_address,t_bool)",
            "contract": "LiquidityPoolV3",
            "src": "contracts/LiquidityPoolV3.sol:23"
          },
          {
            "label": "liquidationStartTime",
            "offset": 0,
            "slot": "6",
            "type": "t_mapping(t_address,t_uint256)",
            "contract": "LiquidityPoolV3",
            "src": "contracts/LiquidityPoolV3.sol:24"
          },
          {
            "label": "liquidationThreshold",
            "offset": 0,
            "slot": "7",
            "type": "t_mapping(t_address,t_uint256)",
            "contract": "LiquidityPoolV3",
            "src": "contracts/LiquidityPoolV3.sol:25"
          },
          {
            "label": "priceFeed",
            "offset": 0,
            "slot": "8",
            "type": "t_mapping(t_address,t_address)",
            "contract": "LiquidityPoolV3",
            "src": "contracts/LiquidityPoolV3.sol:26"
          },
          {
            "label": "collateralTokenList",
            "offset": 0,
            "slot": "9",
            "type": "t_array(t_address)dyn_storage",
            "contract": "LiquidityPoolV3",
            "src": "contracts/LiquidityPoolV3.sol:28"
          },
          {
            "label": "totalFunds",
            "offset": 0,
            "slot": "10",
            "type": "t_uint256",
            "contract": "LiquidityPoolV3",
            "src": "contracts/LiquidityPoolV3.sol:34"
          },
          {
            "label": "locked",
            "offset": 0,
            "slot": "11",
            "type": "t_bool",
            "contract": "LiquidityPoolV3",
            "src": "contracts/LiquidityPoolV3.sol:35"
          },
          {
            "label": "paused",
            "offset": 1,
            "slot": "11",
            "type": "t_bool",
            "contract": "LiquidityPoolV3",
            "src": "contracts/LiquidityPoolV3.sol:36"
          },
          {
            "label": "liquidator",
            "offset": 2,
            "slot": "11",
            "type": "t_address",
            "contract": "LiquidityPoolV3",
            "src": "contracts/LiquidityPoolV3.sol:38"
          },
          {
            "label": "maxBorrowAmount",
            "offset": 0,
            "slot": "12",
            "type": "t_uint256",
            "contract": "LiquidityPoolV3",
            "src": "contracts/LiquidityPoolV3.sol:41"
          },
          {
            "label": "maxCollateralAmount",
            "offset": 0,
            "slot": "13",
            "type": "t_uint256",
            "contract": "LiquidityPoolV3",
            "src": "contracts/LiquidityPoolV3.sol:42"
          },
          {
            "label": "maxLiquidationBonus",
            "offset": 0,
            "slot": "14",
            "type": "t_uint256",
            "contract": "LiquidityPoolV3",
            "src": "contracts/LiquidityPoolV3.sol:43"
          },
          {
            "label": "maxLiquidationPenalty",
            "offset": 0,
            "slot": "15",
            "type": "t_uint256",
            "contract": "LiquidityPoolV3",
            "src": "contracts/LiquidityPoolV3.sol:44"
          },
          {
            "label": "maxLiquidationThreshold",
            "offset": 0,
            "slot": "16",
            "type": "t_uint256",
            "contract": "LiquidityPoolV3",
            "src": "contracts/LiquidityPoolV3.sol:45"
          },
          {
            "label": "maxLiquidationTime",
            "offset": 0,
            "slot": "17",
            "type": "t_uint256",
            "contract": "LiquidityPoolV3",
            "src": "contracts/LiquidityPoolV3.sol:46"
          },
          {
            "label": "maxLiquidationAmount",
            "offset": 0,
            "slot": "18",
            "type": "t_uint256",
            "contract": "LiquidityPoolV3",
            "src": "contracts/LiquidityPoolV3.sol:47"
          },
          {
            "label": "maxLiquidationRatio",
            "offset": 0,
            "slot": "19",
            "type": "t_uint256",
            "contract": "LiquidityPoolV3",
            "src": "contracts/LiquidityPoolV3.sol:48"
          },
          {
            "label": "maxLiquidationDelay",
            "offset": 0,
            "slot": "20",
            "type": "t_uint256",
            "contract": "LiquidityPoolV3",
            "src": "contracts/LiquidityPoolV3.sol:49"
          },
          {
            "label": "maxLiquidationGracePeriod",
            "offset": 0,
            "slot": "21",
            "type": "t_uint256",
            "contract": "LiquidityPoolV3",
            "src": "contracts/LiquidityPoolV3.sol:50"
          },
          {
            "label": "interestRate",
            "offset": 0,
            "slot": "22",
            "type": "t_uint256",
            "contract": "LiquidityPoolV3",
            "src": "contracts/LiquidityPoolV3.sol:51"
          },
          {
            "label": "EARLY_WITHDRAWAL_PENALTY",
            "offset": 0,
            "slot": "23",
            "type": "t_uint256",
            "contract": "LiquidityPoolV3",
            "src": "contracts/LiquidityPoolV3.sol:56"
          },
          {
            "label": "lenders",
            "offset": 0,
            "slot": "24",
            "type": "t_mapping(t_address,t_struct(LenderInfo)1318_storage)",
            "contract": "LiquidityPoolV3",
            "src": "contracts/LiquidityPoolV3.sol:73"
          },
          {
            "label": "totalLent",
            "offset": 0,
            "slot": "25",
            "type": "t_uint256",
            "contract": "LiquidityPoolV3",
            "src": "contracts/LiquidityPoolV3.sol:74"
          },
          {
            "label": "currentDailyRate",
            "offset": 0,
            "slot": "26",
            "type": "t_uint256",
            "contract": "LiquidityPoolV3",
            "src": "contracts/LiquidityPoolV3.sol:75"
          },
          {
            "label": "lastRateUpdateDay",
            "offset": 0,
            "slot": "27",
            "type": "t_uint256",
            "contract": "LiquidityPoolV3",
            "src": "contracts/LiquidityPoolV3.sol:76"
          },
          {
            "label": "dailyInterestRate",
            "offset": 0,
            "slot": "28",
            "type": "t_mapping(t_uint256,t_uint256)",
            "contract": "LiquidityPoolV3",
            "src": "contracts/LiquidityPoolV3.sol:77"
          },
          {
            "label": "interestTiers",
            "offset": 0,
            "slot": "29",
            "type": "t_array(t_struct(InterestTier)1338_storage)dyn_storage",
            "contract": "LiquidityPoolV3",
            "src": "contracts/LiquidityPoolV3.sol:84"
          },
          {
            "label": "users",
            "offset": 0,
            "slot": "30",
            "type": "t_array(t_address)dyn_storage",
            "contract": "LiquidityPoolV3",
            "src": "contracts/LiquidityPoolV3.sol:87"
          },
          {
            "label": "isKnownUser",
            "offset": 0,
            "slot": "31",
            "type": "t_mapping(t_address,t_bool)",
            "contract": "LiquidityPoolV3",
            "src": "contracts/LiquidityPoolV3.sol:88"
          }
        ],
        "types": {
          "t_address": {
            "label": "address",
            "numberOfBytes": "20"
          },
          "t_bool": {
            "label": "bool",
            "numberOfBytes": "1"
          },
          "t_bytes32": {
            "label": "bytes32",
            "numberOfBytes": "32"
          },
          "t_mapping(t_address,t_bool)": {
            "label": "mapping(address => bool)",
            "numberOfBytes": "32"
          },
          "t_mapping(t_bytes32,t_struct(RoleData)106_storage)": {
            "label": "mapping(bytes32 => struct AccessControlUpgradeable.RoleData)",
            "numberOfBytes": "32"
          },
          "t_struct(AccessControlStorage)116_storage": {
            "label": "struct AccessControlUpgradeable.AccessControlStorage",
            "members": [
              {
                "label": "_roles",
                "type": "t_mapping(t_bytes32,t_struct(RoleData)106_storage)",
                "offset": 0,
                "slot": "0"
              }
            ],
            "numberOfBytes": "32"
          },
          "t_struct(InitializableStorage)293_storage": {
            "label": "struct Initializable.InitializableStorage",
            "members": [
              {
                "label": "_initialized",
                "type": "t_uint64",
                "offset": 0,
                "slot": "0"
              },
              {
                "label": "_initializing",
                "type": "t_bool",
                "offset": 8,
                "slot": "0"
              }
            ],
            "numberOfBytes": "32"
          },
          "t_struct(OwnableStorage)233_storage": {
            "label": "struct OwnableUpgradeable.OwnableStorage",
            "members": [
              {
                "label": "_owner",
                "type": "t_address",
                "offset": 0,
                "slot": "0"
              }
            ],
            "numberOfBytes": "32"
          },
          "t_struct(RoleData)106_storage": {
            "label": "struct AccessControlUpgradeable.RoleData",
            "members": [
              {
                "label": "hasRole",
                "type": "t_mapping(t_address,t_bool)",
                "offset": 0,
                "slot": "0"
              },
              {
                "label": "adminRole",
                "type": "t_bytes32",
                "offset": 0,
                "slot": "1"
              }
            ],
            "numberOfBytes": "64"
          },
          "t_uint64": {
            "label": "uint64",
            "numberOfBytes": "8"
          },
          "t_array(t_address)dyn_storage": {
            "label": "address[]",
            "numberOfBytes": "32"
          },
          "t_array(t_struct(InterestTier)1338_storage)dyn_storage": {
            "label": "struct LiquidityPoolV3.InterestTier[]",
            "numberOfBytes": "32"
          },
          "t_mapping(t_address,t_address)": {
            "label": "mapping(address => address)",
            "numberOfBytes": "32"
          },
          "t_mapping(t_address,t_mapping(t_address,t_uint256))": {
            "label": "mapping(address => mapping(address => uint256))",
            "numberOfBytes": "32"
          },
          "t_mapping(t_address,t_struct(LenderInfo)1318_storage)": {
            "label": "mapping(address => struct LiquidityPoolV3.LenderInfo)",
            "numberOfBytes": "32"
          },
          "t_mapping(t_address,t_uint256)": {
            "label": "mapping(address => uint256)",
            "numberOfBytes": "32"
          },
          "t_mapping(t_uint256,t_uint256)": {
            "label": "mapping(uint256 => uint256)",
            "numberOfBytes": "32"
          },
          "t_struct(InterestTier)1338_storage": {
            "label": "struct LiquidityPoolV3.InterestTier",
            "members": [
              {
                "label": "minAmount",
                "type": "t_uint256",
                "offset": 0,
                "slot": "0"
              },
              {
                "label": "rate",
                "type": "t_uint256",
                "offset": 0,
                "slot": "1"
              }
            ],
            "numberOfBytes": "64"
          },
          "t_struct(LenderInfo)1318_storage": {
            "label": "struct LiquidityPoolV3.LenderInfo",
            "members": [
              {
                "label": "balance",
                "type": "t_uint256",
                "offset": 0,
                "slot": "0"
              },
              {
                "label": "depositTimestamp",
                "type": "t_uint256",
                "offset": 0,
                "slot": "1"
              },
              {
                "label": "lastInterestUpdate",
                "type": "t_uint256",
                "offset": 0,
                "slot": "2"
              },
              {
                "label": "interestIndex",
                "type": "t_uint256",
                "offset": 0,
                "slot": "3"
              },
              {
                "label": "earnedInterest",
                "type": "t_uint256",
                "offset": 0,
                "slot": "4"
              },
              {
                "label": "pendingPrincipalWithdrawal",
                "type": "t_uint256",
                "offset": 0,
                "slot": "5"
              },
              {
                "label": "withdrawalRequestTime",
                "type": "t_uint256",
                "offset": 0,
                "slot": "6"
              },
              {
                "label": "lastInterestDistribution",
                "type": "t_uint256",
                "offset": 0,
                "slot": "7"
              },
              {
                "label": "lastWithdrawalTime",
                "type": "t_uint256",
                "offset": 0,
                "slot": "8"
              }
            ],
            "numberOfBytes": "288"
          },
          "t_uint256": {
            "label": "uint256",
            "numberOfBytes": "32"
          }
        },
        "namespaces": {
          "erc7201:openzeppelin.storage.AccessControl": [
            {
              "contract": "AccessControlUpgradeable",
              "label": "_roles",
              "type": "t_mapping(t_bytes32,t_struct(RoleData)106_storage)",
              "src": "@openzeppelin/contracts-upgradeable/access/AccessControlUpgradeable.sol:61",
              "offset": 0,
              "slot": "0"
            }
          ],
          "erc7201:openzeppelin.storage.Ownable": [
            {
              "contract": "OwnableUpgradeable",
              "label": "_owner",
              "type": "t_address",
              "src": "@openzeppelin/contracts-upgradeable/access/OwnableUpgradeable.sol:24",
              "offset": 0,
              "slot": "0"
            }
          ],
          "erc7201:openzeppelin.storage.Initializable": [
            {
              "contract": "Initializable",
              "label": "_initialized",
              "type": "t_uint64",
              "src": "@openzeppelin/contracts-upgradeable/proxy/utils/Initializable.sol:69",
              "offset": 0,
              "slot": "0"
            },
            {
              "contract": "Initializable",
              "label": "_initializing",
              "type": "t_bool",
              "src": "@openzeppelin/contracts-upgradeable/proxy/utils/Initializable.sol:73",
              "offset": 8,
              "slot": "0"
            }
          ]
        }
      }
    },
    "c485ddf0cd7d6c1de09e75f0361d501ceeb7fc8dfe09e7f95b8d890a9a142d3e": {
      "address": "0xa177840046Be5d36c7d69aFB077a7F3add6C3FD3",
      "txHash": "0x06948a46f9bae04a8d390e85d4de4d188d383b96beb08e55b46e095cbea2b96a",
      "layout": {
        "solcVersion": "0.8.28",
        "storage": [
          {
            "label": "collateralBalance",
            "offset": 0,
            "slot": "0",
            "type": "t_mapping(t_address,t_mapping(t_address,t_uint256))",
            "contract": "LiquidityPoolV3",
            "src": "contracts/LiquidityPoolV3.sol:18"
          },
          {
            "label": "isAllowedCollateral",
            "offset": 0,
            "slot": "1",
            "type": "t_mapping(t_address,t_bool)",
            "contract": "LiquidityPoolV3",
            "src": "contracts/LiquidityPoolV3.sol:19"
          },
          {
            "label": "creditScore",
            "offset": 0,
            "slot": "2",
            "type": "t_mapping(t_address,t_uint256)",
            "contract": "LiquidityPoolV3",
            "src": "contracts/LiquidityPoolV3.sol:20"
          },
          {
            "label": "userDebt",
            "offset": 0,
            "slot": "3",
            "type": "t_mapping(t_address,t_uint256)",
            "contract": "LiquidityPoolV3",
            "src": "contracts/LiquidityPoolV3.sol:21"
          },
          {
            "label": "borrowTimestamp",
            "offset": 0,
            "slot": "4",
            "type": "t_mapping(t_address,t_uint256)",
            "contract": "LiquidityPoolV3",
            "src": "contracts/LiquidityPoolV3.sol:22"
          },
          {
            "label": "isLiquidatable",
            "offset": 0,
            "slot": "5",
            "type": "t_mapping(t_address,t_bool)",
            "contract": "LiquidityPoolV3",
            "src": "contracts/LiquidityPoolV3.sol:23"
          },
          {
            "label": "liquidationStartTime",
            "offset": 0,
            "slot": "6",
            "type": "t_mapping(t_address,t_uint256)",
            "contract": "LiquidityPoolV3",
            "src": "contracts/LiquidityPoolV3.sol:24"
          },
          {
            "label": "liquidationThreshold",
            "offset": 0,
            "slot": "7",
            "type": "t_mapping(t_address,t_uint256)",
            "contract": "LiquidityPoolV3",
            "src": "contracts/LiquidityPoolV3.sol:25"
          },
          {
            "label": "priceFeed",
            "offset": 0,
            "slot": "8",
            "type": "t_mapping(t_address,t_address)",
            "contract": "LiquidityPoolV3",
            "src": "contracts/LiquidityPoolV3.sol:26"
          },
          {
            "label": "collateralTokenList",
            "offset": 0,
            "slot": "9",
            "type": "t_array(t_address)dyn_storage",
            "contract": "LiquidityPoolV3",
            "src": "contracts/LiquidityPoolV3.sol:28"
          },
          {
            "label": "totalFunds",
            "offset": 0,
            "slot": "10",
            "type": "t_uint256",
            "contract": "LiquidityPoolV3",
            "src": "contracts/LiquidityPoolV3.sol:34"
          },
          {
            "label": "locked",
            "offset": 0,
            "slot": "11",
            "type": "t_bool",
            "contract": "LiquidityPoolV3",
            "src": "contracts/LiquidityPoolV3.sol:35"
          },
          {
            "label": "paused",
            "offset": 1,
            "slot": "11",
            "type": "t_bool",
            "contract": "LiquidityPoolV3",
            "src": "contracts/LiquidityPoolV3.sol:36"
          },
          {
            "label": "liquidator",
            "offset": 2,
            "slot": "11",
            "type": "t_address",
            "contract": "LiquidityPoolV3",
            "src": "contracts/LiquidityPoolV3.sol:38"
          },
          {
            "label": "maxBorrowAmount",
            "offset": 0,
            "slot": "12",
            "type": "t_uint256",
            "contract": "LiquidityPoolV3",
            "src": "contracts/LiquidityPoolV3.sol:41"
          },
          {
            "label": "maxCollateralAmount",
            "offset": 0,
            "slot": "13",
            "type": "t_uint256",
            "contract": "LiquidityPoolV3",
            "src": "contracts/LiquidityPoolV3.sol:42"
          },
          {
            "label": "maxLiquidationBonus",
            "offset": 0,
            "slot": "14",
            "type": "t_uint256",
            "contract": "LiquidityPoolV3",
            "src": "contracts/LiquidityPoolV3.sol:43"
          },
          {
            "label": "maxLiquidationPenalty",
            "offset": 0,
            "slot": "15",
            "type": "t_uint256",
            "contract": "LiquidityPoolV3",
            "src": "contracts/LiquidityPoolV3.sol:44"
          },
          {
            "label": "maxLiquidationThreshold",
            "offset": 0,
            "slot": "16",
            "type": "t_uint256",
            "contract": "LiquidityPoolV3",
            "src": "contracts/LiquidityPoolV3.sol:45"
          },
          {
            "label": "maxLiquidationTime",
            "offset": 0,
            "slot": "17",
            "type": "t_uint256",
            "contract": "LiquidityPoolV3",
            "src": "contracts/LiquidityPoolV3.sol:46"
          },
          {
            "label": "maxLiquidationAmount",
            "offset": 0,
            "slot": "18",
            "type": "t_uint256",
            "contract": "LiquidityPoolV3",
            "src": "contracts/LiquidityPoolV3.sol:47"
          },
          {
            "label": "maxLiquidationRatio",
            "offset": 0,
            "slot": "19",
            "type": "t_uint256",
            "contract": "LiquidityPoolV3",
            "src": "contracts/LiquidityPoolV3.sol:48"
          },
          {
            "label": "maxLiquidationDelay",
            "offset": 0,
            "slot": "20",
            "type": "t_uint256",
            "contract": "LiquidityPoolV3",
            "src": "contracts/LiquidityPoolV3.sol:49"
          },
          {
            "label": "maxLiquidationGracePeriod",
            "offset": 0,
            "slot": "21",
            "type": "t_uint256",
            "contract": "LiquidityPoolV3",
            "src": "contracts/LiquidityPoolV3.sol:50"
          },
          {
            "label": "interestRate",
            "offset": 0,
            "slot": "22",
            "type": "t_uint256",
            "contract": "LiquidityPoolV3",
            "src": "contracts/LiquidityPoolV3.sol:51"
          },
          {
            "label": "EARLY_WITHDRAWAL_PENALTY",
            "offset": 0,
            "slot": "23",
            "type": "t_uint256",
            "contract": "LiquidityPoolV3",
            "src": "contracts/LiquidityPoolV3.sol:56"
          },
          {
            "label": "lenders",
            "offset": 0,
            "slot": "24",
            "type": "t_mapping(t_address,t_struct(LenderInfo)1318_storage)",
            "contract": "LiquidityPoolV3",
            "src": "contracts/LiquidityPoolV3.sol:73"
          },
          {
            "label": "totalLent",
            "offset": 0,
            "slot": "25",
            "type": "t_uint256",
            "contract": "LiquidityPoolV3",
            "src": "contracts/LiquidityPoolV3.sol:74"
          },
          {
            "label": "currentDailyRate",
            "offset": 0,
            "slot": "26",
            "type": "t_uint256",
            "contract": "LiquidityPoolV3",
            "src": "contracts/LiquidityPoolV3.sol:75"
          },
          {
            "label": "lastRateUpdateDay",
            "offset": 0,
            "slot": "27",
            "type": "t_uint256",
            "contract": "LiquidityPoolV3",
            "src": "contracts/LiquidityPoolV3.sol:76"
          },
          {
            "label": "dailyInterestRate",
            "offset": 0,
            "slot": "28",
            "type": "t_mapping(t_uint256,t_uint256)",
            "contract": "LiquidityPoolV3",
            "src": "contracts/LiquidityPoolV3.sol:77"
          },
          {
            "label": "interestTiers",
            "offset": 0,
            "slot": "29",
            "type": "t_array(t_struct(InterestTier)1338_storage)dyn_storage",
            "contract": "LiquidityPoolV3",
            "src": "contracts/LiquidityPoolV3.sol:84"
          },
          {
            "label": "users",
            "offset": 0,
            "slot": "30",
            "type": "t_array(t_address)dyn_storage",
            "contract": "LiquidityPoolV3",
            "src": "contracts/LiquidityPoolV3.sol:87"
          },
          {
            "label": "isKnownUser",
            "offset": 0,
            "slot": "31",
            "type": "t_mapping(t_address,t_bool)",
            "contract": "LiquidityPoolV3",
            "src": "contracts/LiquidityPoolV3.sol:88"
          }
        ],
        "types": {
          "t_address": {
            "label": "address",
            "numberOfBytes": "20"
          },
          "t_bool": {
            "label": "bool",
            "numberOfBytes": "1"
          },
          "t_bytes32": {
            "label": "bytes32",
            "numberOfBytes": "32"
          },
          "t_mapping(t_address,t_bool)": {
            "label": "mapping(address => bool)",
            "numberOfBytes": "32"
          },
          "t_mapping(t_bytes32,t_struct(RoleData)106_storage)": {
            "label": "mapping(bytes32 => struct AccessControlUpgradeable.RoleData)",
            "numberOfBytes": "32"
          },
          "t_struct(AccessControlStorage)116_storage": {
            "label": "struct AccessControlUpgradeable.AccessControlStorage",
            "members": [
              {
                "label": "_roles",
                "type": "t_mapping(t_bytes32,t_struct(RoleData)106_storage)",
                "offset": 0,
                "slot": "0"
              }
            ],
            "numberOfBytes": "32"
          },
          "t_struct(InitializableStorage)293_storage": {
            "label": "struct Initializable.InitializableStorage",
            "members": [
              {
                "label": "_initialized",
                "type": "t_uint64",
                "offset": 0,
                "slot": "0"
              },
              {
                "label": "_initializing",
                "type": "t_bool",
                "offset": 8,
                "slot": "0"
              }
            ],
            "numberOfBytes": "32"
          },
          "t_struct(OwnableStorage)233_storage": {
            "label": "struct OwnableUpgradeable.OwnableStorage",
            "members": [
              {
                "label": "_owner",
                "type": "t_address",
                "offset": 0,
                "slot": "0"
              }
            ],
            "numberOfBytes": "32"
          },
          "t_struct(RoleData)106_storage": {
            "label": "struct AccessControlUpgradeable.RoleData",
            "members": [
              {
                "label": "hasRole",
                "type": "t_mapping(t_address,t_bool)",
                "offset": 0,
                "slot": "0"
              },
              {
                "label": "adminRole",
                "type": "t_bytes32",
                "offset": 0,
                "slot": "1"
              }
            ],
            "numberOfBytes": "64"
          },
          "t_uint64": {
            "label": "uint64",
            "numberOfBytes": "8"
          },
          "t_array(t_address)dyn_storage": {
            "label": "address[]",
            "numberOfBytes": "32"
          },
          "t_array(t_struct(InterestTier)1338_storage)dyn_storage": {
            "label": "struct LiquidityPoolV3.InterestTier[]",
            "numberOfBytes": "32"
          },
          "t_mapping(t_address,t_address)": {
            "label": "mapping(address => address)",
            "numberOfBytes": "32"
          },
          "t_mapping(t_address,t_mapping(t_address,t_uint256))": {
            "label": "mapping(address => mapping(address => uint256))",
            "numberOfBytes": "32"
          },
          "t_mapping(t_address,t_struct(LenderInfo)1318_storage)": {
            "label": "mapping(address => struct LiquidityPoolV3.LenderInfo)",
            "numberOfBytes": "32"
          },
          "t_mapping(t_address,t_uint256)": {
            "label": "mapping(address => uint256)",
            "numberOfBytes": "32"
          },
          "t_mapping(t_uint256,t_uint256)": {
            "label": "mapping(uint256 => uint256)",
            "numberOfBytes": "32"
          },
          "t_struct(InterestTier)1338_storage": {
            "label": "struct LiquidityPoolV3.InterestTier",
            "members": [
              {
                "label": "minAmount",
                "type": "t_uint256",
                "offset": 0,
                "slot": "0"
              },
              {
                "label": "rate",
                "type": "t_uint256",
                "offset": 0,
                "slot": "1"
              }
            ],
            "numberOfBytes": "64"
          },
          "t_struct(LenderInfo)1318_storage": {
            "label": "struct LiquidityPoolV3.LenderInfo",
            "members": [
              {
                "label": "balance",
                "type": "t_uint256",
                "offset": 0,
                "slot": "0"
              },
              {
                "label": "depositTimestamp",
                "type": "t_uint256",
                "offset": 0,
                "slot": "1"
              },
              {
                "label": "lastInterestUpdate",
                "type": "t_uint256",
                "offset": 0,
                "slot": "2"
              },
              {
                "label": "interestIndex",
                "type": "t_uint256",
                "offset": 0,
                "slot": "3"
              },
              {
                "label": "earnedInterest",
                "type": "t_uint256",
                "offset": 0,
                "slot": "4"
              },
              {
                "label": "pendingPrincipalWithdrawal",
                "type": "t_uint256",
                "offset": 0,
                "slot": "5"
              },
              {
                "label": "withdrawalRequestTime",
                "type": "t_uint256",
                "offset": 0,
                "slot": "6"
              },
              {
                "label": "lastInterestDistribution",
                "type": "t_uint256",
                "offset": 0,
                "slot": "7"
              },
              {
                "label": "lastWithdrawalTime",
                "type": "t_uint256",
                "offset": 0,
                "slot": "8"
              }
            ],
            "numberOfBytes": "288"
          },
          "t_uint256": {
            "label": "uint256",
            "numberOfBytes": "32"
          }
        },
        "namespaces": {
          "erc7201:openzeppelin.storage.AccessControl": [
            {
              "contract": "AccessControlUpgradeable",
              "label": "_roles",
              "type": "t_mapping(t_bytes32,t_struct(RoleData)106_storage)",
              "src": "@openzeppelin/contracts-upgradeable/access/AccessControlUpgradeable.sol:61",
              "offset": 0,
              "slot": "0"
            }
          ],
          "erc7201:openzeppelin.storage.Ownable": [
            {
              "contract": "OwnableUpgradeable",
              "label": "_owner",
              "type": "t_address",
              "src": "@openzeppelin/contracts-upgradeable/access/OwnableUpgradeable.sol:24",
              "offset": 0,
              "slot": "0"
            }
          ],
          "erc7201:openzeppelin.storage.Initializable": [
            {
              "contract": "Initializable",
              "label": "_initialized",
              "type": "t_uint64",
              "src": "@openzeppelin/contracts-upgradeable/proxy/utils/Initializable.sol:69",
              "offset": 0,
              "slot": "0"
            },
            {
              "contract": "Initializable",
              "label": "_initializing",
              "type": "t_bool",
              "src": "@openzeppelin/contracts-upgradeable/proxy/utils/Initializable.sol:73",
              "offset": 8,
              "slot": "0"
            }
          ]
        }
      }
    },
    "5e43364ba0777a23abf4abdeafeb6bcd6822e86deba221d672fee5b8f5fc9fd7": {
      "address": "0x271e7a02AE6d748e62983C1e322E71ef0e7a528c",
      "txHash": "0x0f5e54a58fdbe5c91bc135e4a7745fc37d0a78aa38613329d9d99d9a72093eec",
      "layout": {
        "solcVersion": "0.8.28",
        "storage": [
          {
            "label": "collateralBalance",
            "offset": 0,
            "slot": "0",
            "type": "t_mapping(t_address,t_mapping(t_address,t_uint256))",
            "contract": "LiquidityPoolV3",
            "src": "contracts/LiquidityPoolV3.sol:18"
          },
          {
            "label": "isAllowedCollateral",
            "offset": 0,
            "slot": "1",
            "type": "t_mapping(t_address,t_bool)",
            "contract": "LiquidityPoolV3",
            "src": "contracts/LiquidityPoolV3.sol:19"
          },
          {
            "label": "creditScore",
            "offset": 0,
            "slot": "2",
            "type": "t_mapping(t_address,t_uint256)",
            "contract": "LiquidityPoolV3",
            "src": "contracts/LiquidityPoolV3.sol:20"
          },
          {
            "label": "userDebt",
            "offset": 0,
            "slot": "3",
            "type": "t_mapping(t_address,t_uint256)",
            "contract": "LiquidityPoolV3",
            "src": "contracts/LiquidityPoolV3.sol:21"
          },
          {
            "label": "borrowTimestamp",
            "offset": 0,
            "slot": "4",
            "type": "t_mapping(t_address,t_uint256)",
            "contract": "LiquidityPoolV3",
            "src": "contracts/LiquidityPoolV3.sol:22"
          },
          {
            "label": "isLiquidatable",
            "offset": 0,
            "slot": "5",
            "type": "t_mapping(t_address,t_bool)",
            "contract": "LiquidityPoolV3",
            "src": "contracts/LiquidityPoolV3.sol:23"
          },
          {
            "label": "liquidationStartTime",
            "offset": 0,
            "slot": "6",
            "type": "t_mapping(t_address,t_uint256)",
            "contract": "LiquidityPoolV3",
            "src": "contracts/LiquidityPoolV3.sol:24"
          },
          {
            "label": "liquidationThreshold",
            "offset": 0,
            "slot": "7",
            "type": "t_mapping(t_address,t_uint256)",
            "contract": "LiquidityPoolV3",
            "src": "contracts/LiquidityPoolV3.sol:25"
          },
          {
            "label": "priceFeed",
            "offset": 0,
            "slot": "8",
            "type": "t_mapping(t_address,t_address)",
            "contract": "LiquidityPoolV3",
            "src": "contracts/LiquidityPoolV3.sol:26"
          },
          {
            "label": "collateralTokenList",
            "offset": 0,
            "slot": "9",
            "type": "t_array(t_address)dyn_storage",
            "contract": "LiquidityPoolV3",
            "src": "contracts/LiquidityPoolV3.sol:28"
          },
          {
            "label": "totalFunds",
            "offset": 0,
            "slot": "10",
            "type": "t_uint256",
            "contract": "LiquidityPoolV3",
            "src": "contracts/LiquidityPoolV3.sol:34"
          },
          {
            "label": "locked",
            "offset": 0,
            "slot": "11",
            "type": "t_bool",
            "contract": "LiquidityPoolV3",
            "src": "contracts/LiquidityPoolV3.sol:35"
          },
          {
            "label": "paused",
            "offset": 1,
            "slot": "11",
            "type": "t_bool",
            "contract": "LiquidityPoolV3",
            "src": "contracts/LiquidityPoolV3.sol:36"
          },
          {
            "label": "liquidator",
            "offset": 2,
            "slot": "11",
            "type": "t_address",
            "contract": "LiquidityPoolV3",
            "src": "contracts/LiquidityPoolV3.sol:38"
          },
          {
            "label": "maxBorrowAmount",
            "offset": 0,
            "slot": "12",
            "type": "t_uint256",
            "contract": "LiquidityPoolV3",
            "src": "contracts/LiquidityPoolV3.sol:41"
          },
          {
            "label": "maxCollateralAmount",
            "offset": 0,
            "slot": "13",
            "type": "t_uint256",
            "contract": "LiquidityPoolV3",
            "src": "contracts/LiquidityPoolV3.sol:42"
          },
          {
            "label": "maxLiquidationBonus",
            "offset": 0,
            "slot": "14",
            "type": "t_uint256",
            "contract": "LiquidityPoolV3",
            "src": "contracts/LiquidityPoolV3.sol:43"
          },
          {
            "label": "maxLiquidationPenalty",
            "offset": 0,
            "slot": "15",
            "type": "t_uint256",
            "contract": "LiquidityPoolV3",
            "src": "contracts/LiquidityPoolV3.sol:44"
          },
          {
            "label": "maxLiquidationThreshold",
            "offset": 0,
            "slot": "16",
            "type": "t_uint256",
            "contract": "LiquidityPoolV3",
            "src": "contracts/LiquidityPoolV3.sol:45"
          },
          {
            "label": "maxLiquidationTime",
            "offset": 0,
            "slot": "17",
            "type": "t_uint256",
            "contract": "LiquidityPoolV3",
            "src": "contracts/LiquidityPoolV3.sol:46"
          },
          {
            "label": "maxLiquidationAmount",
            "offset": 0,
            "slot": "18",
            "type": "t_uint256",
            "contract": "LiquidityPoolV3",
            "src": "contracts/LiquidityPoolV3.sol:47"
          },
          {
            "label": "maxLiquidationRatio",
            "offset": 0,
            "slot": "19",
            "type": "t_uint256",
            "contract": "LiquidityPoolV3",
            "src": "contracts/LiquidityPoolV3.sol:48"
          },
          {
            "label": "maxLiquidationDelay",
            "offset": 0,
            "slot": "20",
            "type": "t_uint256",
            "contract": "LiquidityPoolV3",
            "src": "contracts/LiquidityPoolV3.sol:49"
          },
          {
            "label": "maxLiquidationGracePeriod",
            "offset": 0,
            "slot": "21",
            "type": "t_uint256",
            "contract": "LiquidityPoolV3",
            "src": "contracts/LiquidityPoolV3.sol:50"
          },
          {
            "label": "interestRate",
            "offset": 0,
            "slot": "22",
            "type": "t_uint256",
            "contract": "LiquidityPoolV3",
            "src": "contracts/LiquidityPoolV3.sol:51"
          },
          {
            "label": "EARLY_WITHDRAWAL_PENALTY",
            "offset": 0,
            "slot": "23",
            "type": "t_uint256",
            "contract": "LiquidityPoolV3",
            "src": "contracts/LiquidityPoolV3.sol:56"
          },
          {
            "label": "lenders",
            "offset": 0,
            "slot": "24",
            "type": "t_mapping(t_address,t_struct(LenderInfo)1318_storage)",
            "contract": "LiquidityPoolV3",
            "src": "contracts/LiquidityPoolV3.sol:73"
          },
          {
            "label": "totalLent",
            "offset": 0,
            "slot": "25",
            "type": "t_uint256",
            "contract": "LiquidityPoolV3",
            "src": "contracts/LiquidityPoolV3.sol:74"
          },
          {
            "label": "currentDailyRate",
            "offset": 0,
            "slot": "26",
            "type": "t_uint256",
            "contract": "LiquidityPoolV3",
            "src": "contracts/LiquidityPoolV3.sol:75"
          },
          {
            "label": "lastRateUpdateDay",
            "offset": 0,
            "slot": "27",
            "type": "t_uint256",
            "contract": "LiquidityPoolV3",
            "src": "contracts/LiquidityPoolV3.sol:76"
          },
          {
            "label": "dailyInterestRate",
            "offset": 0,
            "slot": "28",
            "type": "t_mapping(t_uint256,t_uint256)",
            "contract": "LiquidityPoolV3",
            "src": "contracts/LiquidityPoolV3.sol:77"
          },
          {
            "label": "interestTiers",
            "offset": 0,
            "slot": "29",
            "type": "t_array(t_struct(InterestTier)1338_storage)dyn_storage",
            "contract": "LiquidityPoolV3",
            "src": "contracts/LiquidityPoolV3.sol:84"
          },
          {
            "label": "users",
            "offset": 0,
            "slot": "30",
            "type": "t_array(t_address)dyn_storage",
            "contract": "LiquidityPoolV3",
            "src": "contracts/LiquidityPoolV3.sol:87"
          },
          {
            "label": "isKnownUser",
            "offset": 0,
            "slot": "31",
            "type": "t_mapping(t_address,t_bool)",
            "contract": "LiquidityPoolV3",
            "src": "contracts/LiquidityPoolV3.sol:88"
          }
        ],
        "types": {
          "t_address": {
            "label": "address",
            "numberOfBytes": "20"
          },
          "t_bool": {
            "label": "bool",
            "numberOfBytes": "1"
          },
          "t_bytes32": {
            "label": "bytes32",
            "numberOfBytes": "32"
          },
          "t_mapping(t_address,t_bool)": {
            "label": "mapping(address => bool)",
            "numberOfBytes": "32"
          },
          "t_mapping(t_bytes32,t_struct(RoleData)106_storage)": {
            "label": "mapping(bytes32 => struct AccessControlUpgradeable.RoleData)",
            "numberOfBytes": "32"
          },
          "t_struct(AccessControlStorage)116_storage": {
            "label": "struct AccessControlUpgradeable.AccessControlStorage",
            "members": [
              {
                "label": "_roles",
                "type": "t_mapping(t_bytes32,t_struct(RoleData)106_storage)",
                "offset": 0,
                "slot": "0"
              }
            ],
            "numberOfBytes": "32"
          },
          "t_struct(InitializableStorage)293_storage": {
            "label": "struct Initializable.InitializableStorage",
            "members": [
              {
                "label": "_initialized",
                "type": "t_uint64",
                "offset": 0,
                "slot": "0"
              },
              {
                "label": "_initializing",
                "type": "t_bool",
                "offset": 8,
                "slot": "0"
              }
            ],
            "numberOfBytes": "32"
          },
          "t_struct(OwnableStorage)233_storage": {
            "label": "struct OwnableUpgradeable.OwnableStorage",
            "members": [
              {
                "label": "_owner",
                "type": "t_address",
                "offset": 0,
                "slot": "0"
              }
            ],
            "numberOfBytes": "32"
          },
          "t_struct(RoleData)106_storage": {
            "label": "struct AccessControlUpgradeable.RoleData",
            "members": [
              {
                "label": "hasRole",
                "type": "t_mapping(t_address,t_bool)",
                "offset": 0,
                "slot": "0"
              },
              {
                "label": "adminRole",
                "type": "t_bytes32",
                "offset": 0,
                "slot": "1"
              }
            ],
            "numberOfBytes": "64"
          },
          "t_uint64": {
            "label": "uint64",
            "numberOfBytes": "8"
          },
          "t_array(t_address)dyn_storage": {
            "label": "address[]",
            "numberOfBytes": "32"
          },
          "t_array(t_struct(InterestTier)1338_storage)dyn_storage": {
            "label": "struct LiquidityPoolV3.InterestTier[]",
            "numberOfBytes": "32"
          },
          "t_mapping(t_address,t_address)": {
            "label": "mapping(address => address)",
            "numberOfBytes": "32"
          },
          "t_mapping(t_address,t_mapping(t_address,t_uint256))": {
            "label": "mapping(address => mapping(address => uint256))",
            "numberOfBytes": "32"
          },
          "t_mapping(t_address,t_struct(LenderInfo)1318_storage)": {
            "label": "mapping(address => struct LiquidityPoolV3.LenderInfo)",
            "numberOfBytes": "32"
          },
          "t_mapping(t_address,t_uint256)": {
            "label": "mapping(address => uint256)",
            "numberOfBytes": "32"
          },
          "t_mapping(t_uint256,t_uint256)": {
            "label": "mapping(uint256 => uint256)",
            "numberOfBytes": "32"
          },
          "t_struct(InterestTier)1338_storage": {
            "label": "struct LiquidityPoolV3.InterestTier",
            "members": [
              {
                "label": "minAmount",
                "type": "t_uint256",
                "offset": 0,
                "slot": "0"
              },
              {
                "label": "rate",
                "type": "t_uint256",
                "offset": 0,
                "slot": "1"
              }
            ],
            "numberOfBytes": "64"
          },
          "t_struct(LenderInfo)1318_storage": {
            "label": "struct LiquidityPoolV3.LenderInfo",
            "members": [
              {
                "label": "balance",
                "type": "t_uint256",
                "offset": 0,
                "slot": "0"
              },
              {
                "label": "depositTimestamp",
                "type": "t_uint256",
                "offset": 0,
                "slot": "1"
              },
              {
                "label": "lastInterestUpdate",
                "type": "t_uint256",
                "offset": 0,
                "slot": "2"
              },
              {
                "label": "interestIndex",
                "type": "t_uint256",
                "offset": 0,
                "slot": "3"
              },
              {
                "label": "earnedInterest",
                "type": "t_uint256",
                "offset": 0,
                "slot": "4"
              },
              {
                "label": "pendingPrincipalWithdrawal",
                "type": "t_uint256",
                "offset": 0,
                "slot": "5"
              },
              {
                "label": "withdrawalRequestTime",
                "type": "t_uint256",
                "offset": 0,
                "slot": "6"
              },
              {
                "label": "lastInterestDistribution",
                "type": "t_uint256",
                "offset": 0,
                "slot": "7"
              },
              {
                "label": "lastWithdrawalTime",
                "type": "t_uint256",
                "offset": 0,
                "slot": "8"
              }
            ],
            "numberOfBytes": "288"
          },
          "t_uint256": {
            "label": "uint256",
            "numberOfBytes": "32"
          }
        },
        "namespaces": {
          "erc7201:openzeppelin.storage.AccessControl": [
            {
              "contract": "AccessControlUpgradeable",
              "label": "_roles",
              "type": "t_mapping(t_bytes32,t_struct(RoleData)106_storage)",
              "src": "@openzeppelin/contracts-upgradeable/access/AccessControlUpgradeable.sol:61",
              "offset": 0,
              "slot": "0"
            }
          ],
          "erc7201:openzeppelin.storage.Ownable": [
            {
              "contract": "OwnableUpgradeable",
              "label": "_owner",
              "type": "t_address",
              "src": "@openzeppelin/contracts-upgradeable/access/OwnableUpgradeable.sol:24",
              "offset": 0,
              "slot": "0"
            }
          ],
          "erc7201:openzeppelin.storage.Initializable": [
            {
              "contract": "Initializable",
              "label": "_initialized",
              "type": "t_uint64",
              "src": "@openzeppelin/contracts-upgradeable/proxy/utils/Initializable.sol:69",
              "offset": 0,
              "slot": "0"
            },
            {
              "contract": "Initializable",
              "label": "_initializing",
              "type": "t_bool",
              "src": "@openzeppelin/contracts-upgradeable/proxy/utils/Initializable.sol:73",
              "offset": 8,
              "slot": "0"
            }
          ]
        }
      }
    },
    "60afe2b6e4baa9a3f8edd69c7421503d0c206d23533f214bbe60c8dab582e348": {
      "address": "0x0C598c18fD65C3E27fe5c89ddd24192F9DDc93D2",
      "txHash": "0xd8ceb1cb39a7fa332584a85a9733e82f5482ca01d043173985ca570088fc9d82",
      "layout": {
        "solcVersion": "0.8.28",
        "storage": [
          {
            "label": "collateralBalance",
            "offset": 0,
            "slot": "0",
            "type": "t_mapping(t_address,t_mapping(t_address,t_uint256))",
            "contract": "LiquidityPoolV3",
            "src": "contracts/LiquidityPoolV3.sol:18"
          },
          {
            "label": "isAllowedCollateral",
            "offset": 0,
            "slot": "1",
            "type": "t_mapping(t_address,t_bool)",
            "contract": "LiquidityPoolV3",
            "src": "contracts/LiquidityPoolV3.sol:19"
          },
          {
            "label": "creditScore",
            "offset": 0,
            "slot": "2",
            "type": "t_mapping(t_address,t_uint256)",
            "contract": "LiquidityPoolV3",
            "src": "contracts/LiquidityPoolV3.sol:20"
          },
          {
            "label": "userDebt",
            "offset": 0,
            "slot": "3",
            "type": "t_mapping(t_address,t_uint256)",
            "contract": "LiquidityPoolV3",
            "src": "contracts/LiquidityPoolV3.sol:21"
          },
          {
            "label": "borrowTimestamp",
            "offset": 0,
            "slot": "4",
            "type": "t_mapping(t_address,t_uint256)",
            "contract": "LiquidityPoolV3",
            "src": "contracts/LiquidityPoolV3.sol:22"
          },
          {
            "label": "isLiquidatable",
            "offset": 0,
            "slot": "5",
            "type": "t_mapping(t_address,t_bool)",
            "contract": "LiquidityPoolV3",
            "src": "contracts/LiquidityPoolV3.sol:23"
          },
          {
            "label": "liquidationStartTime",
            "offset": 0,
            "slot": "6",
            "type": "t_mapping(t_address,t_uint256)",
            "contract": "LiquidityPoolV3",
            "src": "contracts/LiquidityPoolV3.sol:24"
          },
          {
            "label": "liquidationThreshold",
            "offset": 0,
            "slot": "7",
            "type": "t_mapping(t_address,t_uint256)",
            "contract": "LiquidityPoolV3",
            "src": "contracts/LiquidityPoolV3.sol:25"
          },
          {
            "label": "priceFeed",
            "offset": 0,
            "slot": "8",
            "type": "t_mapping(t_address,t_address)",
            "contract": "LiquidityPoolV3",
            "src": "contracts/LiquidityPoolV3.sol:26"
          },
          {
            "label": "collateralTokenList",
            "offset": 0,
            "slot": "9",
            "type": "t_array(t_address)dyn_storage",
            "contract": "LiquidityPoolV3",
            "src": "contracts/LiquidityPoolV3.sol:28"
          },
          {
            "label": "totalFunds",
            "offset": 0,
            "slot": "10",
            "type": "t_uint256",
            "contract": "LiquidityPoolV3",
            "src": "contracts/LiquidityPoolV3.sol:34"
          },
          {
            "label": "locked",
            "offset": 0,
            "slot": "11",
            "type": "t_bool",
            "contract": "LiquidityPoolV3",
            "src": "contracts/LiquidityPoolV3.sol:35"
          },
          {
            "label": "paused",
            "offset": 1,
            "slot": "11",
            "type": "t_bool",
            "contract": "LiquidityPoolV3",
            "src": "contracts/LiquidityPoolV3.sol:36"
          },
          {
            "label": "liquidator",
            "offset": 2,
            "slot": "11",
            "type": "t_address",
            "contract": "LiquidityPoolV3",
            "src": "contracts/LiquidityPoolV3.sol:38"
          },
          {
            "label": "maxBorrowAmount",
            "offset": 0,
            "slot": "12",
            "type": "t_uint256",
            "contract": "LiquidityPoolV3",
            "src": "contracts/LiquidityPoolV3.sol:41"
          },
          {
            "label": "maxCollateralAmount",
            "offset": 0,
            "slot": "13",
            "type": "t_uint256",
            "contract": "LiquidityPoolV3",
            "src": "contracts/LiquidityPoolV3.sol:42"
          },
          {
            "label": "maxLiquidationBonus",
            "offset": 0,
            "slot": "14",
            "type": "t_uint256",
            "contract": "LiquidityPoolV3",
            "src": "contracts/LiquidityPoolV3.sol:43"
          },
          {
            "label": "maxLiquidationPenalty",
            "offset": 0,
            "slot": "15",
            "type": "t_uint256",
            "contract": "LiquidityPoolV3",
            "src": "contracts/LiquidityPoolV3.sol:44"
          },
          {
            "label": "maxLiquidationThreshold",
            "offset": 0,
            "slot": "16",
            "type": "t_uint256",
            "contract": "LiquidityPoolV3",
            "src": "contracts/LiquidityPoolV3.sol:45"
          },
          {
            "label": "maxLiquidationTime",
            "offset": 0,
            "slot": "17",
            "type": "t_uint256",
            "contract": "LiquidityPoolV3",
            "src": "contracts/LiquidityPoolV3.sol:46"
          },
          {
            "label": "maxLiquidationAmount",
            "offset": 0,
            "slot": "18",
            "type": "t_uint256",
            "contract": "LiquidityPoolV3",
            "src": "contracts/LiquidityPoolV3.sol:47"
          },
          {
            "label": "maxLiquidationRatio",
            "offset": 0,
            "slot": "19",
            "type": "t_uint256",
            "contract": "LiquidityPoolV3",
            "src": "contracts/LiquidityPoolV3.sol:48"
          },
          {
            "label": "maxLiquidationDelay",
            "offset": 0,
            "slot": "20",
            "type": "t_uint256",
            "contract": "LiquidityPoolV3",
            "src": "contracts/LiquidityPoolV3.sol:49"
          },
          {
            "label": "maxLiquidationGracePeriod",
            "offset": 0,
            "slot": "21",
            "type": "t_uint256",
            "contract": "LiquidityPoolV3",
            "src": "contracts/LiquidityPoolV3.sol:50"
          },
          {
            "label": "interestRate",
            "offset": 0,
            "slot": "22",
            "type": "t_uint256",
            "contract": "LiquidityPoolV3",
            "src": "contracts/LiquidityPoolV3.sol:51"
          },
          {
            "label": "EARLY_WITHDRAWAL_PENALTY",
            "offset": 0,
            "slot": "23",
            "type": "t_uint256",
            "contract": "LiquidityPoolV3",
            "src": "contracts/LiquidityPoolV3.sol:56"
          },
          {
            "label": "lenders",
            "offset": 0,
            "slot": "24",
            "type": "t_mapping(t_address,t_struct(LenderInfo)1318_storage)",
            "contract": "LiquidityPoolV3",
            "src": "contracts/LiquidityPoolV3.sol:73"
          },
          {
            "label": "totalLent",
            "offset": 0,
            "slot": "25",
            "type": "t_uint256",
            "contract": "LiquidityPoolV3",
            "src": "contracts/LiquidityPoolV3.sol:74"
          },
          {
            "label": "currentDailyRate",
            "offset": 0,
            "slot": "26",
            "type": "t_uint256",
            "contract": "LiquidityPoolV3",
            "src": "contracts/LiquidityPoolV3.sol:75"
          },
          {
            "label": "lastRateUpdateDay",
            "offset": 0,
            "slot": "27",
            "type": "t_uint256",
            "contract": "LiquidityPoolV3",
            "src": "contracts/LiquidityPoolV3.sol:76"
          },
          {
            "label": "dailyInterestRate",
            "offset": 0,
            "slot": "28",
            "type": "t_mapping(t_uint256,t_uint256)",
            "contract": "LiquidityPoolV3",
            "src": "contracts/LiquidityPoolV3.sol:77"
          },
          {
            "label": "interestTiers",
            "offset": 0,
            "slot": "29",
            "type": "t_array(t_struct(InterestTier)1338_storage)dyn_storage",
            "contract": "LiquidityPoolV3",
            "src": "contracts/LiquidityPoolV3.sol:84"
          },
          {
            "label": "users",
            "offset": 0,
            "slot": "30",
            "type": "t_array(t_address)dyn_storage",
            "contract": "LiquidityPoolV3",
            "src": "contracts/LiquidityPoolV3.sol:87"
          },
          {
            "label": "isKnownUser",
            "offset": 0,
            "slot": "31",
            "type": "t_mapping(t_address,t_bool)",
            "contract": "LiquidityPoolV3",
            "src": "contracts/LiquidityPoolV3.sol:88"
          }
        ],
        "types": {
          "t_address": {
            "label": "address",
            "numberOfBytes": "20"
          },
          "t_bool": {
            "label": "bool",
            "numberOfBytes": "1"
          },
          "t_bytes32": {
            "label": "bytes32",
            "numberOfBytes": "32"
          },
          "t_mapping(t_address,t_bool)": {
            "label": "mapping(address => bool)",
            "numberOfBytes": "32"
          },
          "t_mapping(t_bytes32,t_struct(RoleData)106_storage)": {
            "label": "mapping(bytes32 => struct AccessControlUpgradeable.RoleData)",
            "numberOfBytes": "32"
          },
          "t_struct(AccessControlStorage)116_storage": {
            "label": "struct AccessControlUpgradeable.AccessControlStorage",
            "members": [
              {
                "label": "_roles",
                "type": "t_mapping(t_bytes32,t_struct(RoleData)106_storage)",
                "offset": 0,
                "slot": "0"
              }
            ],
            "numberOfBytes": "32"
          },
          "t_struct(InitializableStorage)293_storage": {
            "label": "struct Initializable.InitializableStorage",
            "members": [
              {
                "label": "_initialized",
                "type": "t_uint64",
                "offset": 0,
                "slot": "0"
              },
              {
                "label": "_initializing",
                "type": "t_bool",
                "offset": 8,
                "slot": "0"
              }
            ],
            "numberOfBytes": "32"
          },
          "t_struct(OwnableStorage)233_storage": {
            "label": "struct OwnableUpgradeable.OwnableStorage",
            "members": [
              {
                "label": "_owner",
                "type": "t_address",
                "offset": 0,
                "slot": "0"
              }
            ],
            "numberOfBytes": "32"
          },
          "t_struct(RoleData)106_storage": {
            "label": "struct AccessControlUpgradeable.RoleData",
            "members": [
              {
                "label": "hasRole",
                "type": "t_mapping(t_address,t_bool)",
                "offset": 0,
                "slot": "0"
              },
              {
                "label": "adminRole",
                "type": "t_bytes32",
                "offset": 0,
                "slot": "1"
              }
            ],
            "numberOfBytes": "64"
          },
          "t_uint64": {
            "label": "uint64",
            "numberOfBytes": "8"
          },
          "t_array(t_address)dyn_storage": {
            "label": "address[]",
            "numberOfBytes": "32"
          },
          "t_array(t_struct(InterestTier)1338_storage)dyn_storage": {
            "label": "struct LiquidityPoolV3.InterestTier[]",
            "numberOfBytes": "32"
          },
          "t_mapping(t_address,t_address)": {
            "label": "mapping(address => address)",
            "numberOfBytes": "32"
          },
          "t_mapping(t_address,t_mapping(t_address,t_uint256))": {
            "label": "mapping(address => mapping(address => uint256))",
            "numberOfBytes": "32"
          },
          "t_mapping(t_address,t_struct(LenderInfo)1318_storage)": {
            "label": "mapping(address => struct LiquidityPoolV3.LenderInfo)",
            "numberOfBytes": "32"
          },
          "t_mapping(t_address,t_uint256)": {
            "label": "mapping(address => uint256)",
            "numberOfBytes": "32"
          },
          "t_mapping(t_uint256,t_uint256)": {
            "label": "mapping(uint256 => uint256)",
            "numberOfBytes": "32"
          },
          "t_struct(InterestTier)1338_storage": {
            "label": "struct LiquidityPoolV3.InterestTier",
            "members": [
              {
                "label": "minAmount",
                "type": "t_uint256",
                "offset": 0,
                "slot": "0"
              },
              {
                "label": "rate",
                "type": "t_uint256",
                "offset": 0,
                "slot": "1"
              }
            ],
            "numberOfBytes": "64"
          },
          "t_struct(LenderInfo)1318_storage": {
            "label": "struct LiquidityPoolV3.LenderInfo",
            "members": [
              {
                "label": "balance",
                "type": "t_uint256",
                "offset": 0,
                "slot": "0"
              },
              {
                "label": "depositTimestamp",
                "type": "t_uint256",
                "offset": 0,
                "slot": "1"
              },
              {
                "label": "lastInterestUpdate",
                "type": "t_uint256",
                "offset": 0,
                "slot": "2"
              },
              {
                "label": "interestIndex",
                "type": "t_uint256",
                "offset": 0,
                "slot": "3"
              },
              {
                "label": "earnedInterest",
                "type": "t_uint256",
                "offset": 0,
                "slot": "4"
              },
              {
                "label": "pendingPrincipalWithdrawal",
                "type": "t_uint256",
                "offset": 0,
                "slot": "5"
              },
              {
                "label": "withdrawalRequestTime",
                "type": "t_uint256",
                "offset": 0,
                "slot": "6"
              },
              {
                "label": "lastInterestDistribution",
                "type": "t_uint256",
                "offset": 0,
                "slot": "7"
              },
              {
                "label": "lastWithdrawalTime",
                "type": "t_uint256",
                "offset": 0,
                "slot": "8"
              }
            ],
            "numberOfBytes": "288"
          },
          "t_uint256": {
            "label": "uint256",
            "numberOfBytes": "32"
          }
        },
        "namespaces": {
          "erc7201:openzeppelin.storage.AccessControl": [
            {
              "contract": "AccessControlUpgradeable",
              "label": "_roles",
              "type": "t_mapping(t_bytes32,t_struct(RoleData)106_storage)",
              "src": "@openzeppelin/contracts-upgradeable/access/AccessControlUpgradeable.sol:61",
              "offset": 0,
              "slot": "0"
            }
          ],
          "erc7201:openzeppelin.storage.Ownable": [
            {
              "contract": "OwnableUpgradeable",
              "label": "_owner",
              "type": "t_address",
              "src": "@openzeppelin/contracts-upgradeable/access/OwnableUpgradeable.sol:24",
              "offset": 0,
              "slot": "0"
            }
          ],
          "erc7201:openzeppelin.storage.Initializable": [
            {
              "contract": "Initializable",
              "label": "_initialized",
              "type": "t_uint64",
              "src": "@openzeppelin/contracts-upgradeable/proxy/utils/Initializable.sol:69",
              "offset": 0,
              "slot": "0"
            },
            {
              "contract": "Initializable",
              "label": "_initializing",
              "type": "t_bool",
              "src": "@openzeppelin/contracts-upgradeable/proxy/utils/Initializable.sol:73",
              "offset": 8,
              "slot": "0"
            }
          ]
        }
      }
    },
    "df5ad3d1f725018f8a4ad56b9c8a693d4817d8d55c81598f8d09ab820d2bdddd": {
      "address": "0x0B151b84fE04EF1CA13aedc10a1A235027b5fA0e",
      "txHash": "0x2f19705b34518b7b206c6efa4642287a46dd9aca3a067212ef851a08bc0aa389",
      "layout": {
        "solcVersion": "0.8.28",
        "storage": [
          {
            "label": "collateralBalance",
            "offset": 0,
            "slot": "0",
            "type": "t_mapping(t_address,t_mapping(t_address,t_uint256))",
            "contract": "LiquidityPoolV3",
            "src": "contracts/LiquidityPoolV3.sol:18"
          },
          {
            "label": "isAllowedCollateral",
            "offset": 0,
            "slot": "1",
            "type": "t_mapping(t_address,t_bool)",
            "contract": "LiquidityPoolV3",
            "src": "contracts/LiquidityPoolV3.sol:19"
          },
          {
            "label": "creditScore",
            "offset": 0,
            "slot": "2",
            "type": "t_mapping(t_address,t_uint256)",
            "contract": "LiquidityPoolV3",
            "src": "contracts/LiquidityPoolV3.sol:20"
          },
          {
            "label": "userDebt",
            "offset": 0,
            "slot": "3",
            "type": "t_mapping(t_address,t_uint256)",
            "contract": "LiquidityPoolV3",
            "src": "contracts/LiquidityPoolV3.sol:21"
          },
          {
            "label": "borrowTimestamp",
            "offset": 0,
            "slot": "4",
            "type": "t_mapping(t_address,t_uint256)",
            "contract": "LiquidityPoolV3",
            "src": "contracts/LiquidityPoolV3.sol:22"
          },
          {
            "label": "isLiquidatable",
            "offset": 0,
            "slot": "5",
            "type": "t_mapping(t_address,t_bool)",
            "contract": "LiquidityPoolV3",
            "src": "contracts/LiquidityPoolV3.sol:23"
          },
          {
            "label": "liquidationStartTime",
            "offset": 0,
            "slot": "6",
            "type": "t_mapping(t_address,t_uint256)",
            "contract": "LiquidityPoolV3",
            "src": "contracts/LiquidityPoolV3.sol:24"
          },
          {
            "label": "liquidationThreshold",
            "offset": 0,
            "slot": "7",
            "type": "t_mapping(t_address,t_uint256)",
            "contract": "LiquidityPoolV3",
            "src": "contracts/LiquidityPoolV3.sol:25"
          },
          {
            "label": "priceFeed",
            "offset": 0,
            "slot": "8",
            "type": "t_mapping(t_address,t_address)",
            "contract": "LiquidityPoolV3",
            "src": "contracts/LiquidityPoolV3.sol:26"
          },
          {
            "label": "collateralTokenList",
            "offset": 0,
            "slot": "9",
            "type": "t_array(t_address)dyn_storage",
            "contract": "LiquidityPoolV3",
            "src": "contracts/LiquidityPoolV3.sol:28"
          },
          {
            "label": "totalFunds",
            "offset": 0,
            "slot": "10",
            "type": "t_uint256",
            "contract": "LiquidityPoolV3",
            "src": "contracts/LiquidityPoolV3.sol:34"
          },
          {
            "label": "locked",
            "offset": 0,
            "slot": "11",
            "type": "t_bool",
            "contract": "LiquidityPoolV3",
            "src": "contracts/LiquidityPoolV3.sol:35"
          },
          {
            "label": "paused",
            "offset": 1,
            "slot": "11",
            "type": "t_bool",
            "contract": "LiquidityPoolV3",
            "src": "contracts/LiquidityPoolV3.sol:36"
          },
          {
            "label": "liquidator",
            "offset": 2,
            "slot": "11",
            "type": "t_address",
            "contract": "LiquidityPoolV3",
            "src": "contracts/LiquidityPoolV3.sol:38"
          },
          {
            "label": "maxBorrowAmount",
            "offset": 0,
            "slot": "12",
            "type": "t_uint256",
            "contract": "LiquidityPoolV3",
            "src": "contracts/LiquidityPoolV3.sol:41"
          },
          {
            "label": "maxCollateralAmount",
            "offset": 0,
            "slot": "13",
            "type": "t_uint256",
            "contract": "LiquidityPoolV3",
            "src": "contracts/LiquidityPoolV3.sol:42"
          },
          {
            "label": "maxLiquidationBonus",
            "offset": 0,
            "slot": "14",
            "type": "t_uint256",
            "contract": "LiquidityPoolV3",
            "src": "contracts/LiquidityPoolV3.sol:43"
          },
          {
            "label": "maxLiquidationPenalty",
            "offset": 0,
            "slot": "15",
            "type": "t_uint256",
            "contract": "LiquidityPoolV3",
            "src": "contracts/LiquidityPoolV3.sol:44"
          },
          {
            "label": "maxLiquidationThreshold",
            "offset": 0,
            "slot": "16",
            "type": "t_uint256",
            "contract": "LiquidityPoolV3",
            "src": "contracts/LiquidityPoolV3.sol:45"
          },
          {
            "label": "maxLiquidationTime",
            "offset": 0,
            "slot": "17",
            "type": "t_uint256",
            "contract": "LiquidityPoolV3",
            "src": "contracts/LiquidityPoolV3.sol:46"
          },
          {
            "label": "maxLiquidationAmount",
            "offset": 0,
            "slot": "18",
            "type": "t_uint256",
            "contract": "LiquidityPoolV3",
            "src": "contracts/LiquidityPoolV3.sol:47"
          },
          {
            "label": "maxLiquidationRatio",
            "offset": 0,
            "slot": "19",
            "type": "t_uint256",
            "contract": "LiquidityPoolV3",
            "src": "contracts/LiquidityPoolV3.sol:48"
          },
          {
            "label": "maxLiquidationDelay",
            "offset": 0,
            "slot": "20",
            "type": "t_uint256",
            "contract": "LiquidityPoolV3",
            "src": "contracts/LiquidityPoolV3.sol:49"
          },
          {
            "label": "maxLiquidationGracePeriod",
            "offset": 0,
            "slot": "21",
            "type": "t_uint256",
            "contract": "LiquidityPoolV3",
            "src": "contracts/LiquidityPoolV3.sol:50"
          },
          {
            "label": "interestRate",
            "offset": 0,
            "slot": "22",
            "type": "t_uint256",
            "contract": "LiquidityPoolV3",
            "src": "contracts/LiquidityPoolV3.sol:51"
          },
          {
            "label": "EARLY_WITHDRAWAL_PENALTY",
            "offset": 0,
            "slot": "23",
            "type": "t_uint256",
            "contract": "LiquidityPoolV3",
            "src": "contracts/LiquidityPoolV3.sol:56"
          },
          {
            "label": "lenders",
            "offset": 0,
            "slot": "24",
            "type": "t_mapping(t_address,t_struct(LenderInfo)1318_storage)",
            "contract": "LiquidityPoolV3",
            "src": "contracts/LiquidityPoolV3.sol:73"
          },
          {
            "label": "totalLent",
            "offset": 0,
            "slot": "25",
            "type": "t_uint256",
            "contract": "LiquidityPoolV3",
            "src": "contracts/LiquidityPoolV3.sol:74"
          },
          {
            "label": "currentDailyRate",
            "offset": 0,
            "slot": "26",
            "type": "t_uint256",
            "contract": "LiquidityPoolV3",
            "src": "contracts/LiquidityPoolV3.sol:75"
          },
          {
            "label": "lastRateUpdateDay",
            "offset": 0,
            "slot": "27",
            "type": "t_uint256",
            "contract": "LiquidityPoolV3",
            "src": "contracts/LiquidityPoolV3.sol:76"
          },
          {
            "label": "dailyInterestRate",
            "offset": 0,
            "slot": "28",
            "type": "t_mapping(t_uint256,t_uint256)",
            "contract": "LiquidityPoolV3",
            "src": "contracts/LiquidityPoolV3.sol:77"
          },
          {
            "label": "interestTiers",
            "offset": 0,
            "slot": "29",
            "type": "t_array(t_struct(InterestTier)1338_storage)dyn_storage",
            "contract": "LiquidityPoolV3",
            "src": "contracts/LiquidityPoolV3.sol:84"
          },
          {
            "label": "users",
            "offset": 0,
            "slot": "30",
            "type": "t_array(t_address)dyn_storage",
            "contract": "LiquidityPoolV3",
            "src": "contracts/LiquidityPoolV3.sol:87"
          },
          {
            "label": "isKnownUser",
            "offset": 0,
            "slot": "31",
            "type": "t_mapping(t_address,t_bool)",
            "contract": "LiquidityPoolV3",
            "src": "contracts/LiquidityPoolV3.sol:88"
          }
        ],
        "types": {
          "t_address": {
            "label": "address",
            "numberOfBytes": "20"
          },
          "t_bool": {
            "label": "bool",
            "numberOfBytes": "1"
          },
          "t_bytes32": {
            "label": "bytes32",
            "numberOfBytes": "32"
          },
          "t_mapping(t_address,t_bool)": {
            "label": "mapping(address => bool)",
            "numberOfBytes": "32"
          },
          "t_mapping(t_bytes32,t_struct(RoleData)106_storage)": {
            "label": "mapping(bytes32 => struct AccessControlUpgradeable.RoleData)",
            "numberOfBytes": "32"
          },
          "t_struct(AccessControlStorage)116_storage": {
            "label": "struct AccessControlUpgradeable.AccessControlStorage",
            "members": [
              {
                "label": "_roles",
                "type": "t_mapping(t_bytes32,t_struct(RoleData)106_storage)",
                "offset": 0,
                "slot": "0"
              }
            ],
            "numberOfBytes": "32"
          },
          "t_struct(InitializableStorage)293_storage": {
            "label": "struct Initializable.InitializableStorage",
            "members": [
              {
                "label": "_initialized",
                "type": "t_uint64",
                "offset": 0,
                "slot": "0"
              },
              {
                "label": "_initializing",
                "type": "t_bool",
                "offset": 8,
                "slot": "0"
              }
            ],
            "numberOfBytes": "32"
          },
          "t_struct(OwnableStorage)233_storage": {
            "label": "struct OwnableUpgradeable.OwnableStorage",
            "members": [
              {
                "label": "_owner",
                "type": "t_address",
                "offset": 0,
                "slot": "0"
              }
            ],
            "numberOfBytes": "32"
          },
          "t_struct(RoleData)106_storage": {
            "label": "struct AccessControlUpgradeable.RoleData",
            "members": [
              {
                "label": "hasRole",
                "type": "t_mapping(t_address,t_bool)",
                "offset": 0,
                "slot": "0"
              },
              {
                "label": "adminRole",
                "type": "t_bytes32",
                "offset": 0,
                "slot": "1"
              }
            ],
            "numberOfBytes": "64"
          },
          "t_uint64": {
            "label": "uint64",
            "numberOfBytes": "8"
          },
          "t_array(t_address)dyn_storage": {
            "label": "address[]",
            "numberOfBytes": "32"
          },
          "t_array(t_struct(InterestTier)1338_storage)dyn_storage": {
            "label": "struct LiquidityPoolV3.InterestTier[]",
            "numberOfBytes": "32"
          },
          "t_mapping(t_address,t_address)": {
            "label": "mapping(address => address)",
            "numberOfBytes": "32"
          },
          "t_mapping(t_address,t_mapping(t_address,t_uint256))": {
            "label": "mapping(address => mapping(address => uint256))",
            "numberOfBytes": "32"
          },
          "t_mapping(t_address,t_struct(LenderInfo)1318_storage)": {
            "label": "mapping(address => struct LiquidityPoolV3.LenderInfo)",
            "numberOfBytes": "32"
          },
          "t_mapping(t_address,t_uint256)": {
            "label": "mapping(address => uint256)",
            "numberOfBytes": "32"
          },
          "t_mapping(t_uint256,t_uint256)": {
            "label": "mapping(uint256 => uint256)",
            "numberOfBytes": "32"
          },
          "t_struct(InterestTier)1338_storage": {
            "label": "struct LiquidityPoolV3.InterestTier",
            "members": [
              {
                "label": "minAmount",
                "type": "t_uint256",
                "offset": 0,
                "slot": "0"
              },
              {
                "label": "rate",
                "type": "t_uint256",
                "offset": 0,
                "slot": "1"
              }
            ],
            "numberOfBytes": "64"
          },
          "t_struct(LenderInfo)1318_storage": {
            "label": "struct LiquidityPoolV3.LenderInfo",
            "members": [
              {
                "label": "balance",
                "type": "t_uint256",
                "offset": 0,
                "slot": "0"
              },
              {
                "label": "depositTimestamp",
                "type": "t_uint256",
                "offset": 0,
                "slot": "1"
              },
              {
                "label": "lastInterestUpdate",
                "type": "t_uint256",
                "offset": 0,
                "slot": "2"
              },
              {
                "label": "interestIndex",
                "type": "t_uint256",
                "offset": 0,
                "slot": "3"
              },
              {
                "label": "earnedInterest",
                "type": "t_uint256",
                "offset": 0,
                "slot": "4"
              },
              {
                "label": "pendingPrincipalWithdrawal",
                "type": "t_uint256",
                "offset": 0,
                "slot": "5"
              },
              {
                "label": "withdrawalRequestTime",
                "type": "t_uint256",
                "offset": 0,
                "slot": "6"
              },
              {
                "label": "lastInterestDistribution",
                "type": "t_uint256",
                "offset": 0,
                "slot": "7"
              },
              {
                "label": "lastWithdrawalTime",
                "type": "t_uint256",
                "offset": 0,
                "slot": "8"
              }
            ],
            "numberOfBytes": "288"
          },
          "t_uint256": {
            "label": "uint256",
            "numberOfBytes": "32"
          }
        },
        "namespaces": {
          "erc7201:openzeppelin.storage.AccessControl": [
            {
              "contract": "AccessControlUpgradeable",
              "label": "_roles",
              "type": "t_mapping(t_bytes32,t_struct(RoleData)106_storage)",
              "src": "@openzeppelin/contracts-upgradeable/access/AccessControlUpgradeable.sol:61",
              "offset": 0,
              "slot": "0"
            }
          ],
          "erc7201:openzeppelin.storage.Ownable": [
            {
              "contract": "OwnableUpgradeable",
              "label": "_owner",
              "type": "t_address",
              "src": "@openzeppelin/contracts-upgradeable/access/OwnableUpgradeable.sol:24",
              "offset": 0,
              "slot": "0"
            }
          ],
          "erc7201:openzeppelin.storage.Initializable": [
            {
              "contract": "Initializable",
              "label": "_initialized",
              "type": "t_uint64",
              "src": "@openzeppelin/contracts-upgradeable/proxy/utils/Initializable.sol:69",
              "offset": 0,
              "slot": "0"
            },
            {
              "contract": "Initializable",
              "label": "_initializing",
              "type": "t_bool",
              "src": "@openzeppelin/contracts-upgradeable/proxy/utils/Initializable.sol:73",
              "offset": 8,
              "slot": "0"
            }
          ]
        }
      }
    },
    "62369ccdf565a73a466371e74e2951bf80da120610e4d8a6d7a57517c80b7f4f": {
      "address": "0xA1af8189352F39765E06eF07BF2cF95A809185fB",
      "txHash": "0x3485f969af24cc1f67a4763dedc1a237832745d6f2e1326bc39ff1636187ad02",
      "layout": {
        "solcVersion": "0.8.28",
        "storage": [
          {
            "label": "collateralBalance",
            "offset": 0,
            "slot": "0",
            "type": "t_mapping(t_address,t_mapping(t_address,t_uint256))",
            "contract": "LiquidityPoolV3",
            "src": "contracts/LiquidityPoolV3.sol:18"
          },
          {
            "label": "isAllowedCollateral",
            "offset": 0,
            "slot": "1",
            "type": "t_mapping(t_address,t_bool)",
            "contract": "LiquidityPoolV3",
            "src": "contracts/LiquidityPoolV3.sol:19"
          },
          {
            "label": "creditScore",
            "offset": 0,
            "slot": "2",
            "type": "t_mapping(t_address,t_uint256)",
            "contract": "LiquidityPoolV3",
            "src": "contracts/LiquidityPoolV3.sol:20"
          },
          {
            "label": "userDebt",
            "offset": 0,
            "slot": "3",
            "type": "t_mapping(t_address,t_uint256)",
            "contract": "LiquidityPoolV3",
            "src": "contracts/LiquidityPoolV3.sol:21"
          },
          {
            "label": "borrowTimestamp",
            "offset": 0,
            "slot": "4",
            "type": "t_mapping(t_address,t_uint256)",
            "contract": "LiquidityPoolV3",
            "src": "contracts/LiquidityPoolV3.sol:22"
          },
          {
            "label": "isLiquidatable",
            "offset": 0,
            "slot": "5",
            "type": "t_mapping(t_address,t_bool)",
            "contract": "LiquidityPoolV3",
            "src": "contracts/LiquidityPoolV3.sol:23"
          },
          {
            "label": "liquidationStartTime",
            "offset": 0,
            "slot": "6",
            "type": "t_mapping(t_address,t_uint256)",
            "contract": "LiquidityPoolV3",
            "src": "contracts/LiquidityPoolV3.sol:24"
          },
          {
            "label": "liquidationThreshold",
            "offset": 0,
            "slot": "7",
            "type": "t_mapping(t_address,t_uint256)",
            "contract": "LiquidityPoolV3",
            "src": "contracts/LiquidityPoolV3.sol:25"
          },
          {
            "label": "priceFeed",
            "offset": 0,
            "slot": "8",
            "type": "t_mapping(t_address,t_address)",
            "contract": "LiquidityPoolV3",
            "src": "contracts/LiquidityPoolV3.sol:26"
          },
          {
            "label": "collateralTokenList",
            "offset": 0,
            "slot": "9",
            "type": "t_array(t_address)dyn_storage",
            "contract": "LiquidityPoolV3",
            "src": "contracts/LiquidityPoolV3.sol:28"
          },
          {
            "label": "totalFunds",
            "offset": 0,
            "slot": "10",
            "type": "t_uint256",
            "contract": "LiquidityPoolV3",
            "src": "contracts/LiquidityPoolV3.sol:34"
          },
          {
            "label": "locked",
            "offset": 0,
            "slot": "11",
            "type": "t_bool",
            "contract": "LiquidityPoolV3",
            "src": "contracts/LiquidityPoolV3.sol:35"
          },
          {
            "label": "paused",
            "offset": 1,
            "slot": "11",
            "type": "t_bool",
            "contract": "LiquidityPoolV3",
            "src": "contracts/LiquidityPoolV3.sol:36"
          },
          {
            "label": "liquidator",
            "offset": 2,
            "slot": "11",
            "type": "t_address",
            "contract": "LiquidityPoolV3",
            "src": "contracts/LiquidityPoolV3.sol:38"
          },
          {
            "label": "maxBorrowAmount",
            "offset": 0,
            "slot": "12",
            "type": "t_uint256",
            "contract": "LiquidityPoolV3",
            "src": "contracts/LiquidityPoolV3.sol:41"
          },
          {
            "label": "maxCollateralAmount",
            "offset": 0,
            "slot": "13",
            "type": "t_uint256",
            "contract": "LiquidityPoolV3",
            "src": "contracts/LiquidityPoolV3.sol:42"
          },
          {
            "label": "maxLiquidationBonus",
            "offset": 0,
            "slot": "14",
            "type": "t_uint256",
            "contract": "LiquidityPoolV3",
            "src": "contracts/LiquidityPoolV3.sol:43"
          },
          {
            "label": "maxLiquidationPenalty",
            "offset": 0,
            "slot": "15",
            "type": "t_uint256",
            "contract": "LiquidityPoolV3",
            "src": "contracts/LiquidityPoolV3.sol:44"
          },
          {
            "label": "maxLiquidationThreshold",
            "offset": 0,
            "slot": "16",
            "type": "t_uint256",
            "contract": "LiquidityPoolV3",
            "src": "contracts/LiquidityPoolV3.sol:45"
          },
          {
            "label": "maxLiquidationTime",
            "offset": 0,
            "slot": "17",
            "type": "t_uint256",
            "contract": "LiquidityPoolV3",
            "src": "contracts/LiquidityPoolV3.sol:46"
          },
          {
            "label": "maxLiquidationAmount",
            "offset": 0,
            "slot": "18",
            "type": "t_uint256",
            "contract": "LiquidityPoolV3",
            "src": "contracts/LiquidityPoolV3.sol:47"
          },
          {
            "label": "maxLiquidationRatio",
            "offset": 0,
            "slot": "19",
            "type": "t_uint256",
            "contract": "LiquidityPoolV3",
            "src": "contracts/LiquidityPoolV3.sol:48"
          },
          {
            "label": "maxLiquidationDelay",
            "offset": 0,
            "slot": "20",
            "type": "t_uint256",
            "contract": "LiquidityPoolV3",
            "src": "contracts/LiquidityPoolV3.sol:49"
          },
          {
            "label": "maxLiquidationGracePeriod",
            "offset": 0,
            "slot": "21",
            "type": "t_uint256",
            "contract": "LiquidityPoolV3",
            "src": "contracts/LiquidityPoolV3.sol:50"
          },
          {
            "label": "interestRate",
            "offset": 0,
            "slot": "22",
            "type": "t_uint256",
            "contract": "LiquidityPoolV3",
            "src": "contracts/LiquidityPoolV3.sol:51"
          },
          {
            "label": "EARLY_WITHDRAWAL_PENALTY",
            "offset": 0,
            "slot": "23",
            "type": "t_uint256",
            "contract": "LiquidityPoolV3",
            "src": "contracts/LiquidityPoolV3.sol:56"
          },
          {
            "label": "lenders",
            "offset": 0,
            "slot": "24",
            "type": "t_mapping(t_address,t_struct(LenderInfo)1318_storage)",
            "contract": "LiquidityPoolV3",
            "src": "contracts/LiquidityPoolV3.sol:73"
          },
          {
            "label": "totalLent",
            "offset": 0,
            "slot": "25",
            "type": "t_uint256",
            "contract": "LiquidityPoolV3",
            "src": "contracts/LiquidityPoolV3.sol:74"
          },
          {
            "label": "currentDailyRate",
            "offset": 0,
            "slot": "26",
            "type": "t_uint256",
            "contract": "LiquidityPoolV3",
            "src": "contracts/LiquidityPoolV3.sol:75"
          },
          {
            "label": "lastRateUpdateDay",
            "offset": 0,
            "slot": "27",
            "type": "t_uint256",
            "contract": "LiquidityPoolV3",
            "src": "contracts/LiquidityPoolV3.sol:76"
          },
          {
            "label": "dailyInterestRate",
            "offset": 0,
            "slot": "28",
            "type": "t_mapping(t_uint256,t_uint256)",
            "contract": "LiquidityPoolV3",
            "src": "contracts/LiquidityPoolV3.sol:77"
          },
          {
            "label": "interestTiers",
            "offset": 0,
            "slot": "29",
            "type": "t_array(t_struct(InterestTier)1338_storage)dyn_storage",
            "contract": "LiquidityPoolV3",
            "src": "contracts/LiquidityPoolV3.sol:84"
          },
          {
            "label": "users",
            "offset": 0,
            "slot": "30",
            "type": "t_array(t_address)dyn_storage",
            "contract": "LiquidityPoolV3",
            "src": "contracts/LiquidityPoolV3.sol:87"
          },
          {
            "label": "isKnownUser",
            "offset": 0,
            "slot": "31",
            "type": "t_mapping(t_address,t_bool)",
            "contract": "LiquidityPoolV3",
            "src": "contracts/LiquidityPoolV3.sol:88"
          }
        ],
        "types": {
          "t_address": {
            "label": "address",
            "numberOfBytes": "20"
          },
          "t_bool": {
            "label": "bool",
            "numberOfBytes": "1"
          },
          "t_bytes32": {
            "label": "bytes32",
            "numberOfBytes": "32"
          },
          "t_mapping(t_address,t_bool)": {
            "label": "mapping(address => bool)",
            "numberOfBytes": "32"
          },
          "t_mapping(t_bytes32,t_struct(RoleData)106_storage)": {
            "label": "mapping(bytes32 => struct AccessControlUpgradeable.RoleData)",
            "numberOfBytes": "32"
          },
          "t_struct(AccessControlStorage)116_storage": {
            "label": "struct AccessControlUpgradeable.AccessControlStorage",
            "members": [
              {
                "label": "_roles",
                "type": "t_mapping(t_bytes32,t_struct(RoleData)106_storage)",
                "offset": 0,
                "slot": "0"
              }
            ],
            "numberOfBytes": "32"
          },
          "t_struct(InitializableStorage)293_storage": {
            "label": "struct Initializable.InitializableStorage",
            "members": [
              {
                "label": "_initialized",
                "type": "t_uint64",
                "offset": 0,
                "slot": "0"
              },
              {
                "label": "_initializing",
                "type": "t_bool",
                "offset": 8,
                "slot": "0"
              }
            ],
            "numberOfBytes": "32"
          },
          "t_struct(OwnableStorage)233_storage": {
            "label": "struct OwnableUpgradeable.OwnableStorage",
            "members": [
              {
                "label": "_owner",
                "type": "t_address",
                "offset": 0,
                "slot": "0"
              }
            ],
            "numberOfBytes": "32"
          },
          "t_struct(RoleData)106_storage": {
            "label": "struct AccessControlUpgradeable.RoleData",
            "members": [
              {
                "label": "hasRole",
                "type": "t_mapping(t_address,t_bool)",
                "offset": 0,
                "slot": "0"
              },
              {
                "label": "adminRole",
                "type": "t_bytes32",
                "offset": 0,
                "slot": "1"
              }
            ],
            "numberOfBytes": "64"
          },
          "t_uint64": {
            "label": "uint64",
            "numberOfBytes": "8"
          },
          "t_array(t_address)dyn_storage": {
            "label": "address[]",
            "numberOfBytes": "32"
          },
          "t_array(t_struct(InterestTier)1338_storage)dyn_storage": {
            "label": "struct LiquidityPoolV3.InterestTier[]",
            "numberOfBytes": "32"
          },
          "t_mapping(t_address,t_address)": {
            "label": "mapping(address => address)",
            "numberOfBytes": "32"
          },
          "t_mapping(t_address,t_mapping(t_address,t_uint256))": {
            "label": "mapping(address => mapping(address => uint256))",
            "numberOfBytes": "32"
          },
          "t_mapping(t_address,t_struct(LenderInfo)1318_storage)": {
            "label": "mapping(address => struct LiquidityPoolV3.LenderInfo)",
            "numberOfBytes": "32"
          },
          "t_mapping(t_address,t_uint256)": {
            "label": "mapping(address => uint256)",
            "numberOfBytes": "32"
          },
          "t_mapping(t_uint256,t_uint256)": {
            "label": "mapping(uint256 => uint256)",
            "numberOfBytes": "32"
          },
          "t_struct(InterestTier)1338_storage": {
            "label": "struct LiquidityPoolV3.InterestTier",
            "members": [
              {
                "label": "minAmount",
                "type": "t_uint256",
                "offset": 0,
                "slot": "0"
              },
              {
                "label": "rate",
                "type": "t_uint256",
                "offset": 0,
                "slot": "1"
              }
            ],
            "numberOfBytes": "64"
          },
          "t_struct(LenderInfo)1318_storage": {
            "label": "struct LiquidityPoolV3.LenderInfo",
            "members": [
              {
                "label": "balance",
                "type": "t_uint256",
                "offset": 0,
                "slot": "0"
              },
              {
                "label": "depositTimestamp",
                "type": "t_uint256",
                "offset": 0,
                "slot": "1"
              },
              {
                "label": "lastInterestUpdate",
                "type": "t_uint256",
                "offset": 0,
                "slot": "2"
              },
              {
                "label": "interestIndex",
                "type": "t_uint256",
                "offset": 0,
                "slot": "3"
              },
              {
                "label": "earnedInterest",
                "type": "t_uint256",
                "offset": 0,
                "slot": "4"
              },
              {
                "label": "pendingPrincipalWithdrawal",
                "type": "t_uint256",
                "offset": 0,
                "slot": "5"
              },
              {
                "label": "withdrawalRequestTime",
                "type": "t_uint256",
                "offset": 0,
                "slot": "6"
              },
              {
                "label": "lastInterestDistribution",
                "type": "t_uint256",
                "offset": 0,
                "slot": "7"
              },
              {
                "label": "lastWithdrawalTime",
                "type": "t_uint256",
                "offset": 0,
                "slot": "8"
              }
            ],
            "numberOfBytes": "288"
          },
          "t_uint256": {
            "label": "uint256",
            "numberOfBytes": "32"
          }
        },
        "namespaces": {
          "erc7201:openzeppelin.storage.AccessControl": [
            {
              "contract": "AccessControlUpgradeable",
              "label": "_roles",
              "type": "t_mapping(t_bytes32,t_struct(RoleData)106_storage)",
              "src": "@openzeppelin/contracts-upgradeable/access/AccessControlUpgradeable.sol:61",
              "offset": 0,
              "slot": "0"
            }
          ],
          "erc7201:openzeppelin.storage.Ownable": [
            {
              "contract": "OwnableUpgradeable",
              "label": "_owner",
              "type": "t_address",
              "src": "@openzeppelin/contracts-upgradeable/access/OwnableUpgradeable.sol:24",
              "offset": 0,
              "slot": "0"
            }
          ],
          "erc7201:openzeppelin.storage.Initializable": [
            {
              "contract": "Initializable",
              "label": "_initialized",
              "type": "t_uint64",
              "src": "@openzeppelin/contracts-upgradeable/proxy/utils/Initializable.sol:69",
              "offset": 0,
              "slot": "0"
            },
            {
              "contract": "Initializable",
              "label": "_initializing",
              "type": "t_bool",
              "src": "@openzeppelin/contracts-upgradeable/proxy/utils/Initializable.sol:73",
              "offset": 8,
              "slot": "0"
            }
          ]
        }
      }
    },
    "26112c06dbdb32287cc6acb72f93e65ec561f619edd9383f31d9655b8f5cd375": {
      "address": "0x34416adbB7A9DdB8Bd66Ca4BD48713dc9390935B",
      "txHash": "0xb69da500f76c25ccf8c427936d0ac2c37bb6236b51b1d8528369b43e4f179a0f",
      "layout": {
        "solcVersion": "0.8.28",
        "storage": [
          {
            "label": "collateralBalance",
            "offset": 0,
            "slot": "0",
            "type": "t_mapping(t_address,t_mapping(t_address,t_uint256))",
            "contract": "LiquidityPoolV3",
            "src": "contracts/LiquidityPoolV3.sol:18"
          },
          {
            "label": "isAllowedCollateral",
            "offset": 0,
            "slot": "1",
            "type": "t_mapping(t_address,t_bool)",
            "contract": "LiquidityPoolV3",
            "src": "contracts/LiquidityPoolV3.sol:19"
          },
          {
            "label": "creditScore",
            "offset": 0,
            "slot": "2",
            "type": "t_mapping(t_address,t_uint256)",
            "contract": "LiquidityPoolV3",
            "src": "contracts/LiquidityPoolV3.sol:20"
          },
          {
            "label": "userDebt",
            "offset": 0,
            "slot": "3",
            "type": "t_mapping(t_address,t_uint256)",
            "contract": "LiquidityPoolV3",
            "src": "contracts/LiquidityPoolV3.sol:21"
          },
          {
            "label": "borrowTimestamp",
            "offset": 0,
            "slot": "4",
            "type": "t_mapping(t_address,t_uint256)",
            "contract": "LiquidityPoolV3",
            "src": "contracts/LiquidityPoolV3.sol:22"
          },
          {
            "label": "isLiquidatable",
            "offset": 0,
            "slot": "5",
            "type": "t_mapping(t_address,t_bool)",
            "contract": "LiquidityPoolV3",
            "src": "contracts/LiquidityPoolV3.sol:23"
          },
          {
            "label": "liquidationStartTime",
            "offset": 0,
            "slot": "6",
            "type": "t_mapping(t_address,t_uint256)",
            "contract": "LiquidityPoolV3",
            "src": "contracts/LiquidityPoolV3.sol:24"
          },
          {
            "label": "liquidationThreshold",
            "offset": 0,
            "slot": "7",
            "type": "t_mapping(t_address,t_uint256)",
            "contract": "LiquidityPoolV3",
            "src": "contracts/LiquidityPoolV3.sol:25"
          },
          {
            "label": "priceFeed",
            "offset": 0,
            "slot": "8",
            "type": "t_mapping(t_address,t_address)",
            "contract": "LiquidityPoolV3",
            "src": "contracts/LiquidityPoolV3.sol:26"
          },
          {
            "label": "collateralTokenList",
            "offset": 0,
            "slot": "9",
            "type": "t_array(t_address)dyn_storage",
            "contract": "LiquidityPoolV3",
            "src": "contracts/LiquidityPoolV3.sol:28"
          },
          {
            "label": "totalFunds",
            "offset": 0,
            "slot": "10",
            "type": "t_uint256",
            "contract": "LiquidityPoolV3",
            "src": "contracts/LiquidityPoolV3.sol:34"
          },
          {
            "label": "locked",
            "offset": 0,
            "slot": "11",
            "type": "t_bool",
            "contract": "LiquidityPoolV3",
            "src": "contracts/LiquidityPoolV3.sol:35"
          },
          {
            "label": "paused",
            "offset": 1,
            "slot": "11",
            "type": "t_bool",
            "contract": "LiquidityPoolV3",
            "src": "contracts/LiquidityPoolV3.sol:36"
          },
          {
            "label": "liquidator",
            "offset": 2,
            "slot": "11",
            "type": "t_address",
            "contract": "LiquidityPoolV3",
            "src": "contracts/LiquidityPoolV3.sol:38"
          },
          {
            "label": "maxBorrowAmount",
            "offset": 0,
            "slot": "12",
            "type": "t_uint256",
            "contract": "LiquidityPoolV3",
            "src": "contracts/LiquidityPoolV3.sol:41"
          },
          {
            "label": "maxCollateralAmount",
            "offset": 0,
            "slot": "13",
            "type": "t_uint256",
            "contract": "LiquidityPoolV3",
            "src": "contracts/LiquidityPoolV3.sol:42"
          },
          {
            "label": "maxLiquidationBonus",
            "offset": 0,
            "slot": "14",
            "type": "t_uint256",
            "contract": "LiquidityPoolV3",
            "src": "contracts/LiquidityPoolV3.sol:43"
          },
          {
            "label": "maxLiquidationPenalty",
            "offset": 0,
            "slot": "15",
            "type": "t_uint256",
            "contract": "LiquidityPoolV3",
            "src": "contracts/LiquidityPoolV3.sol:44"
          },
          {
            "label": "maxLiquidationThreshold",
            "offset": 0,
            "slot": "16",
            "type": "t_uint256",
            "contract": "LiquidityPoolV3",
            "src": "contracts/LiquidityPoolV3.sol:45"
          },
          {
            "label": "maxLiquidationTime",
            "offset": 0,
            "slot": "17",
            "type": "t_uint256",
            "contract": "LiquidityPoolV3",
            "src": "contracts/LiquidityPoolV3.sol:46"
          },
          {
            "label": "maxLiquidationAmount",
            "offset": 0,
            "slot": "18",
            "type": "t_uint256",
            "contract": "LiquidityPoolV3",
            "src": "contracts/LiquidityPoolV3.sol:47"
          },
          {
            "label": "maxLiquidationRatio",
            "offset": 0,
            "slot": "19",
            "type": "t_uint256",
            "contract": "LiquidityPoolV3",
            "src": "contracts/LiquidityPoolV3.sol:48"
          },
          {
            "label": "maxLiquidationDelay",
            "offset": 0,
            "slot": "20",
            "type": "t_uint256",
            "contract": "LiquidityPoolV3",
            "src": "contracts/LiquidityPoolV3.sol:49"
          },
          {
            "label": "maxLiquidationGracePeriod",
            "offset": 0,
            "slot": "21",
            "type": "t_uint256",
            "contract": "LiquidityPoolV3",
            "src": "contracts/LiquidityPoolV3.sol:50"
          },
          {
            "label": "interestRate",
            "offset": 0,
            "slot": "22",
            "type": "t_uint256",
            "contract": "LiquidityPoolV3",
            "src": "contracts/LiquidityPoolV3.sol:51"
          },
          {
            "label": "EARLY_WITHDRAWAL_PENALTY",
            "offset": 0,
            "slot": "23",
            "type": "t_uint256",
            "contract": "LiquidityPoolV3",
            "src": "contracts/LiquidityPoolV3.sol:56"
          },
          {
            "label": "lenders",
            "offset": 0,
            "slot": "24",
            "type": "t_mapping(t_address,t_struct(LenderInfo)1318_storage)",
            "contract": "LiquidityPoolV3",
            "src": "contracts/LiquidityPoolV3.sol:73"
          },
          {
            "label": "totalLent",
            "offset": 0,
            "slot": "25",
            "type": "t_uint256",
            "contract": "LiquidityPoolV3",
            "src": "contracts/LiquidityPoolV3.sol:74"
          },
          {
            "label": "currentDailyRate",
            "offset": 0,
            "slot": "26",
            "type": "t_uint256",
            "contract": "LiquidityPoolV3",
            "src": "contracts/LiquidityPoolV3.sol:75"
          },
          {
            "label": "lastRateUpdateDay",
            "offset": 0,
            "slot": "27",
            "type": "t_uint256",
            "contract": "LiquidityPoolV3",
            "src": "contracts/LiquidityPoolV3.sol:76"
          },
          {
            "label": "dailyInterestRate",
            "offset": 0,
            "slot": "28",
            "type": "t_mapping(t_uint256,t_uint256)",
            "contract": "LiquidityPoolV3",
            "src": "contracts/LiquidityPoolV3.sol:77"
          },
          {
            "label": "interestTiers",
            "offset": 0,
            "slot": "29",
            "type": "t_array(t_struct(InterestTier)1338_storage)dyn_storage",
            "contract": "LiquidityPoolV3",
            "src": "contracts/LiquidityPoolV3.sol:84"
          },
          {
            "label": "users",
            "offset": 0,
            "slot": "30",
            "type": "t_array(t_address)dyn_storage",
            "contract": "LiquidityPoolV3",
            "src": "contracts/LiquidityPoolV3.sol:87"
          },
          {
            "label": "isKnownUser",
            "offset": 0,
            "slot": "31",
            "type": "t_mapping(t_address,t_bool)",
            "contract": "LiquidityPoolV3",
            "src": "contracts/LiquidityPoolV3.sol:88"
          }
        ],
        "types": {
          "t_address": {
            "label": "address",
            "numberOfBytes": "20"
          },
          "t_bool": {
            "label": "bool",
            "numberOfBytes": "1"
          },
          "t_bytes32": {
            "label": "bytes32",
            "numberOfBytes": "32"
          },
          "t_mapping(t_address,t_bool)": {
            "label": "mapping(address => bool)",
            "numberOfBytes": "32"
          },
          "t_mapping(t_bytes32,t_struct(RoleData)106_storage)": {
            "label": "mapping(bytes32 => struct AccessControlUpgradeable.RoleData)",
            "numberOfBytes": "32"
          },
          "t_struct(AccessControlStorage)116_storage": {
            "label": "struct AccessControlUpgradeable.AccessControlStorage",
            "members": [
              {
                "label": "_roles",
                "type": "t_mapping(t_bytes32,t_struct(RoleData)106_storage)",
                "offset": 0,
                "slot": "0"
              }
            ],
            "numberOfBytes": "32"
          },
          "t_struct(InitializableStorage)293_storage": {
            "label": "struct Initializable.InitializableStorage",
            "members": [
              {
                "label": "_initialized",
                "type": "t_uint64",
                "offset": 0,
                "slot": "0"
              },
              {
                "label": "_initializing",
                "type": "t_bool",
                "offset": 8,
                "slot": "0"
              }
            ],
            "numberOfBytes": "32"
          },
          "t_struct(OwnableStorage)233_storage": {
            "label": "struct OwnableUpgradeable.OwnableStorage",
            "members": [
              {
                "label": "_owner",
                "type": "t_address",
                "offset": 0,
                "slot": "0"
              }
            ],
            "numberOfBytes": "32"
          },
          "t_struct(RoleData)106_storage": {
            "label": "struct AccessControlUpgradeable.RoleData",
            "members": [
              {
                "label": "hasRole",
                "type": "t_mapping(t_address,t_bool)",
                "offset": 0,
                "slot": "0"
              },
              {
                "label": "adminRole",
                "type": "t_bytes32",
                "offset": 0,
                "slot": "1"
              }
            ],
            "numberOfBytes": "64"
          },
          "t_uint64": {
            "label": "uint64",
            "numberOfBytes": "8"
          },
          "t_array(t_address)dyn_storage": {
            "label": "address[]",
            "numberOfBytes": "32"
          },
          "t_array(t_struct(InterestTier)1338_storage)dyn_storage": {
            "label": "struct LiquidityPoolV3.InterestTier[]",
            "numberOfBytes": "32"
          },
          "t_mapping(t_address,t_address)": {
            "label": "mapping(address => address)",
            "numberOfBytes": "32"
          },
          "t_mapping(t_address,t_mapping(t_address,t_uint256))": {
            "label": "mapping(address => mapping(address => uint256))",
            "numberOfBytes": "32"
          },
          "t_mapping(t_address,t_struct(LenderInfo)1318_storage)": {
            "label": "mapping(address => struct LiquidityPoolV3.LenderInfo)",
            "numberOfBytes": "32"
          },
          "t_mapping(t_address,t_uint256)": {
            "label": "mapping(address => uint256)",
            "numberOfBytes": "32"
          },
          "t_mapping(t_uint256,t_uint256)": {
            "label": "mapping(uint256 => uint256)",
            "numberOfBytes": "32"
          },
          "t_struct(InterestTier)1338_storage": {
            "label": "struct LiquidityPoolV3.InterestTier",
            "members": [
              {
                "label": "minAmount",
                "type": "t_uint256",
                "offset": 0,
                "slot": "0"
              },
              {
                "label": "rate",
                "type": "t_uint256",
                "offset": 0,
                "slot": "1"
              }
            ],
            "numberOfBytes": "64"
          },
          "t_struct(LenderInfo)1318_storage": {
            "label": "struct LiquidityPoolV3.LenderInfo",
            "members": [
              {
                "label": "balance",
                "type": "t_uint256",
                "offset": 0,
                "slot": "0"
              },
              {
                "label": "depositTimestamp",
                "type": "t_uint256",
                "offset": 0,
                "slot": "1"
              },
              {
                "label": "lastInterestUpdate",
                "type": "t_uint256",
                "offset": 0,
                "slot": "2"
              },
              {
                "label": "interestIndex",
                "type": "t_uint256",
                "offset": 0,
                "slot": "3"
              },
              {
                "label": "earnedInterest",
                "type": "t_uint256",
                "offset": 0,
                "slot": "4"
              },
              {
                "label": "pendingPrincipalWithdrawal",
                "type": "t_uint256",
                "offset": 0,
                "slot": "5"
              },
              {
                "label": "withdrawalRequestTime",
                "type": "t_uint256",
                "offset": 0,
                "slot": "6"
              },
              {
                "label": "lastInterestDistribution",
                "type": "t_uint256",
                "offset": 0,
                "slot": "7"
              },
              {
                "label": "lastWithdrawalTime",
                "type": "t_uint256",
                "offset": 0,
                "slot": "8"
              }
            ],
            "numberOfBytes": "288"
          },
          "t_uint256": {
            "label": "uint256",
            "numberOfBytes": "32"
          }
        },
        "namespaces": {
          "erc7201:openzeppelin.storage.AccessControl": [
            {
              "contract": "AccessControlUpgradeable",
              "label": "_roles",
              "type": "t_mapping(t_bytes32,t_struct(RoleData)106_storage)",
              "src": "@openzeppelin/contracts-upgradeable/access/AccessControlUpgradeable.sol:61",
              "offset": 0,
              "slot": "0"
            }
          ],
          "erc7201:openzeppelin.storage.Ownable": [
            {
              "contract": "OwnableUpgradeable",
              "label": "_owner",
              "type": "t_address",
              "src": "@openzeppelin/contracts-upgradeable/access/OwnableUpgradeable.sol:24",
              "offset": 0,
              "slot": "0"
            }
          ],
          "erc7201:openzeppelin.storage.Initializable": [
            {
              "contract": "Initializable",
              "label": "_initialized",
              "type": "t_uint64",
              "src": "@openzeppelin/contracts-upgradeable/proxy/utils/Initializable.sol:69",
              "offset": 0,
              "slot": "0"
            },
            {
              "contract": "Initializable",
              "label": "_initializing",
              "type": "t_bool",
              "src": "@openzeppelin/contracts-upgradeable/proxy/utils/Initializable.sol:73",
              "offset": 8,
              "slot": "0"
            }
          ]
        }
      }
    },
    "ee1df03c8c83bde1f6dd663373bbbe7eed752ae7db8bdf3ac634ad96119a2af5": {
      "address": "0x1a4ab36B4b7c9DD46f739E14E172d098f356C129",
      "txHash": "0xa68952094edd0e288b70861a32dd01487d0aed3c755f445ec9cfba5bf0240e6f",
      "layout": {
        "solcVersion": "0.8.28",
        "storage": [
          {
            "label": "collateralBalance",
            "offset": 0,
            "slot": "0",
            "type": "t_mapping(t_address,t_mapping(t_address,t_uint256))",
            "contract": "LiquidityPoolV3",
            "src": "contracts/LiquidityPoolV3.sol:18"
          },
          {
            "label": "isAllowedCollateral",
            "offset": 0,
            "slot": "1",
            "type": "t_mapping(t_address,t_bool)",
            "contract": "LiquidityPoolV3",
            "src": "contracts/LiquidityPoolV3.sol:19"
          },
          {
            "label": "creditScore",
            "offset": 0,
            "slot": "2",
            "type": "t_mapping(t_address,t_uint256)",
            "contract": "LiquidityPoolV3",
            "src": "contracts/LiquidityPoolV3.sol:20"
          },
          {
            "label": "userDebt",
            "offset": 0,
            "slot": "3",
            "type": "t_mapping(t_address,t_uint256)",
            "contract": "LiquidityPoolV3",
            "src": "contracts/LiquidityPoolV3.sol:21"
          },
          {
            "label": "borrowTimestamp",
            "offset": 0,
            "slot": "4",
            "type": "t_mapping(t_address,t_uint256)",
            "contract": "LiquidityPoolV3",
            "src": "contracts/LiquidityPoolV3.sol:22"
          },
          {
            "label": "isLiquidatable",
            "offset": 0,
            "slot": "5",
            "type": "t_mapping(t_address,t_bool)",
            "contract": "LiquidityPoolV3",
            "src": "contracts/LiquidityPoolV3.sol:23"
          },
          {
            "label": "liquidationStartTime",
            "offset": 0,
            "slot": "6",
            "type": "t_mapping(t_address,t_uint256)",
            "contract": "LiquidityPoolV3",
            "src": "contracts/LiquidityPoolV3.sol:24"
          },
          {
            "label": "liquidationThreshold",
            "offset": 0,
            "slot": "7",
            "type": "t_mapping(t_address,t_uint256)",
            "contract": "LiquidityPoolV3",
            "src": "contracts/LiquidityPoolV3.sol:25"
          },
          {
            "label": "priceFeed",
            "offset": 0,
            "slot": "8",
            "type": "t_mapping(t_address,t_address)",
            "contract": "LiquidityPoolV3",
            "src": "contracts/LiquidityPoolV3.sol:26"
          },
          {
            "label": "collateralTokenList",
            "offset": 0,
            "slot": "9",
            "type": "t_array(t_address)dyn_storage",
            "contract": "LiquidityPoolV3",
            "src": "contracts/LiquidityPoolV3.sol:28"
          },
          {
            "label": "totalFunds",
            "offset": 0,
            "slot": "10",
            "type": "t_uint256",
            "contract": "LiquidityPoolV3",
            "src": "contracts/LiquidityPoolV3.sol:34"
          },
          {
            "label": "locked",
            "offset": 0,
            "slot": "11",
            "type": "t_bool",
            "contract": "LiquidityPoolV3",
            "src": "contracts/LiquidityPoolV3.sol:35"
          },
          {
            "label": "paused",
            "offset": 1,
            "slot": "11",
            "type": "t_bool",
            "contract": "LiquidityPoolV3",
            "src": "contracts/LiquidityPoolV3.sol:36"
          },
          {
            "label": "liquidator",
            "offset": 2,
            "slot": "11",
            "type": "t_address",
            "contract": "LiquidityPoolV3",
            "src": "contracts/LiquidityPoolV3.sol:38"
          },
          {
            "label": "maxBorrowAmount",
            "offset": 0,
            "slot": "12",
            "type": "t_uint256",
            "contract": "LiquidityPoolV3",
            "src": "contracts/LiquidityPoolV3.sol:41"
          },
          {
            "label": "maxCollateralAmount",
            "offset": 0,
            "slot": "13",
            "type": "t_uint256",
            "contract": "LiquidityPoolV3",
            "src": "contracts/LiquidityPoolV3.sol:42"
          },
          {
            "label": "maxLiquidationBonus",
            "offset": 0,
            "slot": "14",
            "type": "t_uint256",
            "contract": "LiquidityPoolV3",
            "src": "contracts/LiquidityPoolV3.sol:43"
          },
          {
            "label": "maxLiquidationPenalty",
            "offset": 0,
            "slot": "15",
            "type": "t_uint256",
            "contract": "LiquidityPoolV3",
            "src": "contracts/LiquidityPoolV3.sol:44"
          },
          {
            "label": "maxLiquidationThreshold",
            "offset": 0,
            "slot": "16",
            "type": "t_uint256",
            "contract": "LiquidityPoolV3",
            "src": "contracts/LiquidityPoolV3.sol:45"
          },
          {
            "label": "maxLiquidationTime",
            "offset": 0,
            "slot": "17",
            "type": "t_uint256",
            "contract": "LiquidityPoolV3",
            "src": "contracts/LiquidityPoolV3.sol:46"
          },
          {
            "label": "maxLiquidationAmount",
            "offset": 0,
            "slot": "18",
            "type": "t_uint256",
            "contract": "LiquidityPoolV3",
            "src": "contracts/LiquidityPoolV3.sol:47"
          },
          {
            "label": "maxLiquidationRatio",
            "offset": 0,
            "slot": "19",
            "type": "t_uint256",
            "contract": "LiquidityPoolV3",
            "src": "contracts/LiquidityPoolV3.sol:48"
          },
          {
            "label": "maxLiquidationDelay",
            "offset": 0,
            "slot": "20",
            "type": "t_uint256",
            "contract": "LiquidityPoolV3",
            "src": "contracts/LiquidityPoolV3.sol:49"
          },
          {
            "label": "maxLiquidationGracePeriod",
            "offset": 0,
            "slot": "21",
            "type": "t_uint256",
            "contract": "LiquidityPoolV3",
            "src": "contracts/LiquidityPoolV3.sol:50"
          },
          {
            "label": "interestRate",
            "offset": 0,
            "slot": "22",
            "type": "t_uint256",
            "contract": "LiquidityPoolV3",
            "src": "contracts/LiquidityPoolV3.sol:51"
          },
          {
            "label": "EARLY_WITHDRAWAL_PENALTY",
            "offset": 0,
            "slot": "23",
            "type": "t_uint256",
            "contract": "LiquidityPoolV3",
            "src": "contracts/LiquidityPoolV3.sol:56"
          },
          {
            "label": "lenders",
            "offset": 0,
            "slot": "24",
            "type": "t_mapping(t_address,t_struct(LenderInfo)1318_storage)",
            "contract": "LiquidityPoolV3",
            "src": "contracts/LiquidityPoolV3.sol:73"
          },
          {
            "label": "totalLent",
            "offset": 0,
            "slot": "25",
            "type": "t_uint256",
            "contract": "LiquidityPoolV3",
            "src": "contracts/LiquidityPoolV3.sol:74"
          },
          {
            "label": "currentDailyRate",
            "offset": 0,
            "slot": "26",
            "type": "t_uint256",
            "contract": "LiquidityPoolV3",
            "src": "contracts/LiquidityPoolV3.sol:75"
          },
          {
            "label": "lastRateUpdateDay",
            "offset": 0,
            "slot": "27",
            "type": "t_uint256",
            "contract": "LiquidityPoolV3",
            "src": "contracts/LiquidityPoolV3.sol:76"
          },
          {
            "label": "dailyInterestRate",
            "offset": 0,
            "slot": "28",
            "type": "t_mapping(t_uint256,t_uint256)",
            "contract": "LiquidityPoolV3",
            "src": "contracts/LiquidityPoolV3.sol:77"
          },
          {
            "label": "interestTiers",
            "offset": 0,
            "slot": "29",
            "type": "t_array(t_struct(InterestTier)1338_storage)dyn_storage",
            "contract": "LiquidityPoolV3",
            "src": "contracts/LiquidityPoolV3.sol:84"
          },
          {
            "label": "users",
            "offset": 0,
            "slot": "30",
            "type": "t_array(t_address)dyn_storage",
            "contract": "LiquidityPoolV3",
            "src": "contracts/LiquidityPoolV3.sol:87"
          },
          {
            "label": "isKnownUser",
            "offset": 0,
            "slot": "31",
            "type": "t_mapping(t_address,t_bool)",
            "contract": "LiquidityPoolV3",
            "src": "contracts/LiquidityPoolV3.sol:88"
          }
        ],
        "types": {
          "t_address": {
            "label": "address",
            "numberOfBytes": "20"
          },
          "t_bool": {
            "label": "bool",
            "numberOfBytes": "1"
          },
          "t_bytes32": {
            "label": "bytes32",
            "numberOfBytes": "32"
          },
          "t_mapping(t_address,t_bool)": {
            "label": "mapping(address => bool)",
            "numberOfBytes": "32"
          },
          "t_mapping(t_bytes32,t_struct(RoleData)106_storage)": {
            "label": "mapping(bytes32 => struct AccessControlUpgradeable.RoleData)",
            "numberOfBytes": "32"
          },
          "t_struct(AccessControlStorage)116_storage": {
            "label": "struct AccessControlUpgradeable.AccessControlStorage",
            "members": [
              {
                "label": "_roles",
                "type": "t_mapping(t_bytes32,t_struct(RoleData)106_storage)",
                "offset": 0,
                "slot": "0"
              }
            ],
            "numberOfBytes": "32"
          },
          "t_struct(InitializableStorage)293_storage": {
            "label": "struct Initializable.InitializableStorage",
            "members": [
              {
                "label": "_initialized",
                "type": "t_uint64",
                "offset": 0,
                "slot": "0"
              },
              {
                "label": "_initializing",
                "type": "t_bool",
                "offset": 8,
                "slot": "0"
              }
            ],
            "numberOfBytes": "32"
          },
          "t_struct(OwnableStorage)233_storage": {
            "label": "struct OwnableUpgradeable.OwnableStorage",
            "members": [
              {
                "label": "_owner",
                "type": "t_address",
                "offset": 0,
                "slot": "0"
              }
            ],
            "numberOfBytes": "32"
          },
          "t_struct(RoleData)106_storage": {
            "label": "struct AccessControlUpgradeable.RoleData",
            "members": [
              {
                "label": "hasRole",
                "type": "t_mapping(t_address,t_bool)",
                "offset": 0,
                "slot": "0"
              },
              {
                "label": "adminRole",
                "type": "t_bytes32",
                "offset": 0,
                "slot": "1"
              }
            ],
            "numberOfBytes": "64"
          },
          "t_uint64": {
            "label": "uint64",
            "numberOfBytes": "8"
          },
          "t_array(t_address)dyn_storage": {
            "label": "address[]",
            "numberOfBytes": "32"
          },
          "t_array(t_struct(InterestTier)1338_storage)dyn_storage": {
            "label": "struct LiquidityPoolV3.InterestTier[]",
            "numberOfBytes": "32"
          },
          "t_mapping(t_address,t_address)": {
            "label": "mapping(address => address)",
            "numberOfBytes": "32"
          },
          "t_mapping(t_address,t_mapping(t_address,t_uint256))": {
            "label": "mapping(address => mapping(address => uint256))",
            "numberOfBytes": "32"
          },
          "t_mapping(t_address,t_struct(LenderInfo)1318_storage)": {
            "label": "mapping(address => struct LiquidityPoolV3.LenderInfo)",
            "numberOfBytes": "32"
          },
          "t_mapping(t_address,t_uint256)": {
            "label": "mapping(address => uint256)",
            "numberOfBytes": "32"
          },
          "t_mapping(t_uint256,t_uint256)": {
            "label": "mapping(uint256 => uint256)",
            "numberOfBytes": "32"
          },
          "t_struct(InterestTier)1338_storage": {
            "label": "struct LiquidityPoolV3.InterestTier",
            "members": [
              {
                "label": "minAmount",
                "type": "t_uint256",
                "offset": 0,
                "slot": "0"
              },
              {
                "label": "rate",
                "type": "t_uint256",
                "offset": 0,
                "slot": "1"
              }
            ],
            "numberOfBytes": "64"
          },
          "t_struct(LenderInfo)1318_storage": {
            "label": "struct LiquidityPoolV3.LenderInfo",
            "members": [
              {
                "label": "balance",
                "type": "t_uint256",
                "offset": 0,
                "slot": "0"
              },
              {
                "label": "depositTimestamp",
                "type": "t_uint256",
                "offset": 0,
                "slot": "1"
              },
              {
                "label": "lastInterestUpdate",
                "type": "t_uint256",
                "offset": 0,
                "slot": "2"
              },
              {
                "label": "interestIndex",
                "type": "t_uint256",
                "offset": 0,
                "slot": "3"
              },
              {
                "label": "earnedInterest",
                "type": "t_uint256",
                "offset": 0,
                "slot": "4"
              },
              {
                "label": "pendingPrincipalWithdrawal",
                "type": "t_uint256",
                "offset": 0,
                "slot": "5"
              },
              {
                "label": "withdrawalRequestTime",
                "type": "t_uint256",
                "offset": 0,
                "slot": "6"
              },
              {
                "label": "lastInterestDistribution",
                "type": "t_uint256",
                "offset": 0,
                "slot": "7"
              },
              {
                "label": "lastWithdrawalTime",
                "type": "t_uint256",
                "offset": 0,
                "slot": "8"
              }
            ],
            "numberOfBytes": "288"
          },
          "t_uint256": {
            "label": "uint256",
            "numberOfBytes": "32"
          }
        },
        "namespaces": {
          "erc7201:openzeppelin.storage.AccessControl": [
            {
              "contract": "AccessControlUpgradeable",
              "label": "_roles",
              "type": "t_mapping(t_bytes32,t_struct(RoleData)106_storage)",
              "src": "@openzeppelin/contracts-upgradeable/access/AccessControlUpgradeable.sol:61",
              "offset": 0,
              "slot": "0"
            }
          ],
          "erc7201:openzeppelin.storage.Ownable": [
            {
              "contract": "OwnableUpgradeable",
              "label": "_owner",
              "type": "t_address",
              "src": "@openzeppelin/contracts-upgradeable/access/OwnableUpgradeable.sol:24",
              "offset": 0,
              "slot": "0"
            }
          ],
          "erc7201:openzeppelin.storage.Initializable": [
            {
              "contract": "Initializable",
              "label": "_initialized",
              "type": "t_uint64",
              "src": "@openzeppelin/contracts-upgradeable/proxy/utils/Initializable.sol:69",
              "offset": 0,
              "slot": "0"
            },
            {
              "contract": "Initializable",
              "label": "_initializing",
              "type": "t_bool",
              "src": "@openzeppelin/contracts-upgradeable/proxy/utils/Initializable.sol:73",
              "offset": 8,
              "slot": "0"
            }
          ]
        }
      }
    },
    "6fb35e92792159998a1a36b82a062362a19ec9e4ec0666bd0638dfd23295f9fb": {
      "address": "0x4AFD64b75cE0bDC192da1D6134f73349df49eb59",
      "txHash": "0x4bd6d3972ce98396227389aefb07a28750ea0d2ce4ef226539e5d0316c042002",
      "layout": {
        "solcVersion": "0.8.28",
        "storage": [
          {
            "label": "collateralBalance",
            "offset": 0,
            "slot": "0",
            "type": "t_mapping(t_address,t_mapping(t_address,t_uint256))",
            "contract": "LiquidityPoolV3",
            "src": "contracts/LiquidityPoolV3.sol:18"
          },
          {
            "label": "isAllowedCollateral",
            "offset": 0,
            "slot": "1",
            "type": "t_mapping(t_address,t_bool)",
            "contract": "LiquidityPoolV3",
            "src": "contracts/LiquidityPoolV3.sol:19"
          },
          {
            "label": "creditScore",
            "offset": 0,
            "slot": "2",
            "type": "t_mapping(t_address,t_uint256)",
            "contract": "LiquidityPoolV3",
            "src": "contracts/LiquidityPoolV3.sol:20"
          },
          {
            "label": "userDebt",
            "offset": 0,
            "slot": "3",
            "type": "t_mapping(t_address,t_uint256)",
            "contract": "LiquidityPoolV3",
            "src": "contracts/LiquidityPoolV3.sol:21"
          },
          {
            "label": "borrowTimestamp",
            "offset": 0,
            "slot": "4",
            "type": "t_mapping(t_address,t_uint256)",
            "contract": "LiquidityPoolV3",
            "src": "contracts/LiquidityPoolV3.sol:22"
          },
          {
            "label": "isLiquidatable",
            "offset": 0,
            "slot": "5",
            "type": "t_mapping(t_address,t_bool)",
            "contract": "LiquidityPoolV3",
            "src": "contracts/LiquidityPoolV3.sol:23"
          },
          {
            "label": "liquidationStartTime",
            "offset": 0,
            "slot": "6",
            "type": "t_mapping(t_address,t_uint256)",
            "contract": "LiquidityPoolV3",
            "src": "contracts/LiquidityPoolV3.sol:24"
          },
          {
            "label": "liquidationThreshold",
            "offset": 0,
            "slot": "7",
            "type": "t_mapping(t_address,t_uint256)",
            "contract": "LiquidityPoolV3",
            "src": "contracts/LiquidityPoolV3.sol:25"
          },
          {
            "label": "priceFeed",
            "offset": 0,
            "slot": "8",
            "type": "t_mapping(t_address,t_address)",
            "contract": "LiquidityPoolV3",
            "src": "contracts/LiquidityPoolV3.sol:26"
          },
          {
            "label": "collateralTokenList",
            "offset": 0,
            "slot": "9",
            "type": "t_array(t_address)dyn_storage",
            "contract": "LiquidityPoolV3",
            "src": "contracts/LiquidityPoolV3.sol:28"
          },
          {
            "label": "totalFunds",
            "offset": 0,
            "slot": "10",
            "type": "t_uint256",
            "contract": "LiquidityPoolV3",
            "src": "contracts/LiquidityPoolV3.sol:34"
          },
          {
            "label": "locked",
            "offset": 0,
            "slot": "11",
            "type": "t_bool",
            "contract": "LiquidityPoolV3",
            "src": "contracts/LiquidityPoolV3.sol:35"
          },
          {
            "label": "paused",
            "offset": 1,
            "slot": "11",
            "type": "t_bool",
            "contract": "LiquidityPoolV3",
            "src": "contracts/LiquidityPoolV3.sol:36"
          },
          {
            "label": "liquidator",
            "offset": 2,
            "slot": "11",
            "type": "t_address",
            "contract": "LiquidityPoolV3",
            "src": "contracts/LiquidityPoolV3.sol:38"
          },
          {
            "label": "maxBorrowAmount",
            "offset": 0,
            "slot": "12",
            "type": "t_uint256",
            "contract": "LiquidityPoolV3",
            "src": "contracts/LiquidityPoolV3.sol:41"
          },
          {
            "label": "maxCollateralAmount",
            "offset": 0,
            "slot": "13",
            "type": "t_uint256",
            "contract": "LiquidityPoolV3",
            "src": "contracts/LiquidityPoolV3.sol:42"
          },
          {
            "label": "maxLiquidationBonus",
            "offset": 0,
            "slot": "14",
            "type": "t_uint256",
            "contract": "LiquidityPoolV3",
            "src": "contracts/LiquidityPoolV3.sol:43"
          },
          {
            "label": "maxLiquidationPenalty",
            "offset": 0,
            "slot": "15",
            "type": "t_uint256",
            "contract": "LiquidityPoolV3",
            "src": "contracts/LiquidityPoolV3.sol:44"
          },
          {
            "label": "maxLiquidationThreshold",
            "offset": 0,
            "slot": "16",
            "type": "t_uint256",
            "contract": "LiquidityPoolV3",
            "src": "contracts/LiquidityPoolV3.sol:45"
          },
          {
            "label": "maxLiquidationTime",
            "offset": 0,
            "slot": "17",
            "type": "t_uint256",
            "contract": "LiquidityPoolV3",
            "src": "contracts/LiquidityPoolV3.sol:46"
          },
          {
            "label": "maxLiquidationAmount",
            "offset": 0,
            "slot": "18",
            "type": "t_uint256",
            "contract": "LiquidityPoolV3",
            "src": "contracts/LiquidityPoolV3.sol:47"
          },
          {
            "label": "maxLiquidationRatio",
            "offset": 0,
            "slot": "19",
            "type": "t_uint256",
            "contract": "LiquidityPoolV3",
            "src": "contracts/LiquidityPoolV3.sol:48"
          },
          {
            "label": "maxLiquidationDelay",
            "offset": 0,
            "slot": "20",
            "type": "t_uint256",
            "contract": "LiquidityPoolV3",
            "src": "contracts/LiquidityPoolV3.sol:49"
          },
          {
            "label": "maxLiquidationGracePeriod",
            "offset": 0,
            "slot": "21",
            "type": "t_uint256",
            "contract": "LiquidityPoolV3",
            "src": "contracts/LiquidityPoolV3.sol:50"
          },
          {
            "label": "interestRate",
            "offset": 0,
            "slot": "22",
            "type": "t_uint256",
            "contract": "LiquidityPoolV3",
            "src": "contracts/LiquidityPoolV3.sol:51"
          },
          {
            "label": "EARLY_WITHDRAWAL_PENALTY",
            "offset": 0,
            "slot": "23",
            "type": "t_uint256",
            "contract": "LiquidityPoolV3",
            "src": "contracts/LiquidityPoolV3.sol:56"
          },
          {
            "label": "lenders",
            "offset": 0,
            "slot": "24",
            "type": "t_mapping(t_address,t_struct(LenderInfo)1318_storage)",
            "contract": "LiquidityPoolV3",
            "src": "contracts/LiquidityPoolV3.sol:73"
          },
          {
            "label": "totalLent",
            "offset": 0,
            "slot": "25",
            "type": "t_uint256",
            "contract": "LiquidityPoolV3",
            "src": "contracts/LiquidityPoolV3.sol:74"
          },
          {
            "label": "currentDailyRate",
            "offset": 0,
            "slot": "26",
            "type": "t_uint256",
            "contract": "LiquidityPoolV3",
            "src": "contracts/LiquidityPoolV3.sol:75"
          },
          {
            "label": "lastRateUpdateDay",
            "offset": 0,
            "slot": "27",
            "type": "t_uint256",
            "contract": "LiquidityPoolV3",
            "src": "contracts/LiquidityPoolV3.sol:76"
          },
          {
            "label": "dailyInterestRate",
            "offset": 0,
            "slot": "28",
            "type": "t_mapping(t_uint256,t_uint256)",
            "contract": "LiquidityPoolV3",
            "src": "contracts/LiquidityPoolV3.sol:77"
          },
          {
            "label": "interestTiers",
            "offset": 0,
            "slot": "29",
            "type": "t_array(t_struct(InterestTier)1338_storage)dyn_storage",
            "contract": "LiquidityPoolV3",
            "src": "contracts/LiquidityPoolV3.sol:84"
          },
          {
            "label": "users",
            "offset": 0,
            "slot": "30",
            "type": "t_array(t_address)dyn_storage",
            "contract": "LiquidityPoolV3",
            "src": "contracts/LiquidityPoolV3.sol:87"
          },
          {
            "label": "isKnownUser",
            "offset": 0,
            "slot": "31",
            "type": "t_mapping(t_address,t_bool)",
            "contract": "LiquidityPoolV3",
            "src": "contracts/LiquidityPoolV3.sol:88"
          }
        ],
        "types": {
          "t_address": {
            "label": "address",
            "numberOfBytes": "20"
          },
          "t_bool": {
            "label": "bool",
            "numberOfBytes": "1"
          },
          "t_bytes32": {
            "label": "bytes32",
            "numberOfBytes": "32"
          },
          "t_mapping(t_address,t_bool)": {
            "label": "mapping(address => bool)",
            "numberOfBytes": "32"
          },
          "t_mapping(t_bytes32,t_struct(RoleData)106_storage)": {
            "label": "mapping(bytes32 => struct AccessControlUpgradeable.RoleData)",
            "numberOfBytes": "32"
          },
          "t_struct(AccessControlStorage)116_storage": {
            "label": "struct AccessControlUpgradeable.AccessControlStorage",
            "members": [
              {
                "label": "_roles",
                "type": "t_mapping(t_bytes32,t_struct(RoleData)106_storage)",
                "offset": 0,
                "slot": "0"
              }
            ],
            "numberOfBytes": "32"
          },
          "t_struct(InitializableStorage)293_storage": {
            "label": "struct Initializable.InitializableStorage",
            "members": [
              {
                "label": "_initialized",
                "type": "t_uint64",
                "offset": 0,
                "slot": "0"
              },
              {
                "label": "_initializing",
                "type": "t_bool",
                "offset": 8,
                "slot": "0"
              }
            ],
            "numberOfBytes": "32"
          },
          "t_struct(OwnableStorage)233_storage": {
            "label": "struct OwnableUpgradeable.OwnableStorage",
            "members": [
              {
                "label": "_owner",
                "type": "t_address",
                "offset": 0,
                "slot": "0"
              }
            ],
            "numberOfBytes": "32"
          },
          "t_struct(RoleData)106_storage": {
            "label": "struct AccessControlUpgradeable.RoleData",
            "members": [
              {
                "label": "hasRole",
                "type": "t_mapping(t_address,t_bool)",
                "offset": 0,
                "slot": "0"
              },
              {
                "label": "adminRole",
                "type": "t_bytes32",
                "offset": 0,
                "slot": "1"
              }
            ],
            "numberOfBytes": "64"
          },
          "t_uint64": {
            "label": "uint64",
            "numberOfBytes": "8"
          },
          "t_array(t_address)dyn_storage": {
            "label": "address[]",
            "numberOfBytes": "32"
          },
          "t_array(t_struct(InterestTier)1338_storage)dyn_storage": {
            "label": "struct LiquidityPoolV3.InterestTier[]",
            "numberOfBytes": "32"
          },
          "t_mapping(t_address,t_address)": {
            "label": "mapping(address => address)",
            "numberOfBytes": "32"
          },
          "t_mapping(t_address,t_mapping(t_address,t_uint256))": {
            "label": "mapping(address => mapping(address => uint256))",
            "numberOfBytes": "32"
          },
          "t_mapping(t_address,t_struct(LenderInfo)1318_storage)": {
            "label": "mapping(address => struct LiquidityPoolV3.LenderInfo)",
            "numberOfBytes": "32"
          },
          "t_mapping(t_address,t_uint256)": {
            "label": "mapping(address => uint256)",
            "numberOfBytes": "32"
          },
          "t_mapping(t_uint256,t_uint256)": {
            "label": "mapping(uint256 => uint256)",
            "numberOfBytes": "32"
          },
          "t_struct(InterestTier)1338_storage": {
            "label": "struct LiquidityPoolV3.InterestTier",
            "members": [
              {
                "label": "minAmount",
                "type": "t_uint256",
                "offset": 0,
                "slot": "0"
              },
              {
                "label": "rate",
                "type": "t_uint256",
                "offset": 0,
                "slot": "1"
              }
            ],
            "numberOfBytes": "64"
          },
          "t_struct(LenderInfo)1318_storage": {
            "label": "struct LiquidityPoolV3.LenderInfo",
            "members": [
              {
                "label": "balance",
                "type": "t_uint256",
                "offset": 0,
                "slot": "0"
              },
              {
                "label": "depositTimestamp",
                "type": "t_uint256",
                "offset": 0,
                "slot": "1"
              },
              {
                "label": "lastInterestUpdate",
                "type": "t_uint256",
                "offset": 0,
                "slot": "2"
              },
              {
                "label": "interestIndex",
                "type": "t_uint256",
                "offset": 0,
                "slot": "3"
              },
              {
                "label": "earnedInterest",
                "type": "t_uint256",
                "offset": 0,
                "slot": "4"
              },
              {
                "label": "pendingPrincipalWithdrawal",
                "type": "t_uint256",
                "offset": 0,
                "slot": "5"
              },
              {
                "label": "withdrawalRequestTime",
                "type": "t_uint256",
                "offset": 0,
                "slot": "6"
              },
              {
                "label": "lastInterestDistribution",
                "type": "t_uint256",
                "offset": 0,
                "slot": "7"
              },
              {
                "label": "lastWithdrawalTime",
                "type": "t_uint256",
                "offset": 0,
                "slot": "8"
              }
            ],
            "numberOfBytes": "288"
          },
          "t_uint256": {
            "label": "uint256",
            "numberOfBytes": "32"
          }
        },
        "namespaces": {
          "erc7201:openzeppelin.storage.AccessControl": [
            {
              "contract": "AccessControlUpgradeable",
              "label": "_roles",
              "type": "t_mapping(t_bytes32,t_struct(RoleData)106_storage)",
              "src": "@openzeppelin/contracts-upgradeable/access/AccessControlUpgradeable.sol:61",
              "offset": 0,
              "slot": "0"
            }
          ],
          "erc7201:openzeppelin.storage.Ownable": [
            {
              "contract": "OwnableUpgradeable",
              "label": "_owner",
              "type": "t_address",
              "src": "@openzeppelin/contracts-upgradeable/access/OwnableUpgradeable.sol:24",
              "offset": 0,
              "slot": "0"
            }
          ],
          "erc7201:openzeppelin.storage.Initializable": [
            {
              "contract": "Initializable",
              "label": "_initialized",
              "type": "t_uint64",
              "src": "@openzeppelin/contracts-upgradeable/proxy/utils/Initializable.sol:69",
              "offset": 0,
              "slot": "0"
            },
            {
              "contract": "Initializable",
              "label": "_initializing",
              "type": "t_bool",
              "src": "@openzeppelin/contracts-upgradeable/proxy/utils/Initializable.sol:73",
              "offset": 8,
              "slot": "0"
            }
          ]
        }
      }
    },
    "d6fd44487bdcb1ca5a9c498d36dd38d119bf641c2ba58ce0e2cfccba4a2fe7b2": {
      "address": "0xa84662f142b8F71E805C9bb4fD74B76d8F08CbA6",
      "txHash": "0xbb8cccc2c4917f513d2f06b95761b2f0979cd99e38ca8fa4d4c7925c2e78736f",
      "layout": {
        "solcVersion": "0.8.28",
        "storage": [
          {
            "label": "collateralBalance",
            "offset": 0,
            "slot": "0",
            "type": "t_mapping(t_address,t_mapping(t_address,t_uint256))",
            "contract": "LiquidityPoolV3",
            "src": "contracts/LiquidityPoolV3.sol:18"
          },
          {
            "label": "isAllowedCollateral",
            "offset": 0,
            "slot": "1",
            "type": "t_mapping(t_address,t_bool)",
            "contract": "LiquidityPoolV3",
            "src": "contracts/LiquidityPoolV3.sol:19"
          },
          {
            "label": "creditScore",
            "offset": 0,
            "slot": "2",
            "type": "t_mapping(t_address,t_uint256)",
            "contract": "LiquidityPoolV3",
            "src": "contracts/LiquidityPoolV3.sol:20"
          },
          {
            "label": "userDebt",
            "offset": 0,
            "slot": "3",
            "type": "t_mapping(t_address,t_uint256)",
            "contract": "LiquidityPoolV3",
            "src": "contracts/LiquidityPoolV3.sol:21"
          },
          {
            "label": "borrowTimestamp",
            "offset": 0,
            "slot": "4",
            "type": "t_mapping(t_address,t_uint256)",
            "contract": "LiquidityPoolV3",
            "src": "contracts/LiquidityPoolV3.sol:22"
          },
          {
            "label": "isLiquidatable",
            "offset": 0,
            "slot": "5",
            "type": "t_mapping(t_address,t_bool)",
            "contract": "LiquidityPoolV3",
            "src": "contracts/LiquidityPoolV3.sol:23"
          },
          {
            "label": "liquidationStartTime",
            "offset": 0,
            "slot": "6",
            "type": "t_mapping(t_address,t_uint256)",
            "contract": "LiquidityPoolV3",
            "src": "contracts/LiquidityPoolV3.sol:24"
          },
          {
            "label": "liquidationThreshold",
            "offset": 0,
            "slot": "7",
            "type": "t_mapping(t_address,t_uint256)",
            "contract": "LiquidityPoolV3",
            "src": "contracts/LiquidityPoolV3.sol:25"
          },
          {
            "label": "priceFeed",
            "offset": 0,
            "slot": "8",
            "type": "t_mapping(t_address,t_address)",
            "contract": "LiquidityPoolV3",
            "src": "contracts/LiquidityPoolV3.sol:26"
          },
          {
            "label": "collateralTokenList",
            "offset": 0,
            "slot": "9",
            "type": "t_array(t_address)dyn_storage",
            "contract": "LiquidityPoolV3",
            "src": "contracts/LiquidityPoolV3.sol:28"
          },
          {
            "label": "totalFunds",
            "offset": 0,
            "slot": "10",
            "type": "t_uint256",
            "contract": "LiquidityPoolV3",
            "src": "contracts/LiquidityPoolV3.sol:34"
          },
          {
            "label": "locked",
            "offset": 0,
            "slot": "11",
            "type": "t_bool",
            "contract": "LiquidityPoolV3",
            "src": "contracts/LiquidityPoolV3.sol:35"
          },
          {
            "label": "paused",
            "offset": 1,
            "slot": "11",
            "type": "t_bool",
            "contract": "LiquidityPoolV3",
            "src": "contracts/LiquidityPoolV3.sol:36"
          },
          {
            "label": "liquidator",
            "offset": 2,
            "slot": "11",
            "type": "t_address",
            "contract": "LiquidityPoolV3",
            "src": "contracts/LiquidityPoolV3.sol:38"
          },
          {
            "label": "maxBorrowAmount",
            "offset": 0,
            "slot": "12",
            "type": "t_uint256",
            "contract": "LiquidityPoolV3",
            "src": "contracts/LiquidityPoolV3.sol:41"
          },
          {
            "label": "maxCollateralAmount",
            "offset": 0,
            "slot": "13",
            "type": "t_uint256",
            "contract": "LiquidityPoolV3",
            "src": "contracts/LiquidityPoolV3.sol:42"
          },
          {
            "label": "maxLiquidationBonus",
            "offset": 0,
            "slot": "14",
            "type": "t_uint256",
            "contract": "LiquidityPoolV3",
            "src": "contracts/LiquidityPoolV3.sol:43"
          },
          {
            "label": "maxLiquidationPenalty",
            "offset": 0,
            "slot": "15",
            "type": "t_uint256",
            "contract": "LiquidityPoolV3",
            "src": "contracts/LiquidityPoolV3.sol:44"
          },
          {
            "label": "maxLiquidationThreshold",
            "offset": 0,
            "slot": "16",
            "type": "t_uint256",
            "contract": "LiquidityPoolV3",
            "src": "contracts/LiquidityPoolV3.sol:45"
          },
          {
            "label": "maxLiquidationTime",
            "offset": 0,
            "slot": "17",
            "type": "t_uint256",
            "contract": "LiquidityPoolV3",
            "src": "contracts/LiquidityPoolV3.sol:46"
          },
          {
            "label": "maxLiquidationAmount",
            "offset": 0,
            "slot": "18",
            "type": "t_uint256",
            "contract": "LiquidityPoolV3",
            "src": "contracts/LiquidityPoolV3.sol:47"
          },
          {
            "label": "maxLiquidationRatio",
            "offset": 0,
            "slot": "19",
            "type": "t_uint256",
            "contract": "LiquidityPoolV3",
            "src": "contracts/LiquidityPoolV3.sol:48"
          },
          {
            "label": "maxLiquidationDelay",
            "offset": 0,
            "slot": "20",
            "type": "t_uint256",
            "contract": "LiquidityPoolV3",
            "src": "contracts/LiquidityPoolV3.sol:49"
          },
          {
            "label": "maxLiquidationGracePeriod",
            "offset": 0,
            "slot": "21",
            "type": "t_uint256",
            "contract": "LiquidityPoolV3",
            "src": "contracts/LiquidityPoolV3.sol:50"
          },
          {
            "label": "interestRate",
            "offset": 0,
            "slot": "22",
            "type": "t_uint256",
            "contract": "LiquidityPoolV3",
            "src": "contracts/LiquidityPoolV3.sol:51"
          },
          {
            "label": "EARLY_WITHDRAWAL_PENALTY",
            "offset": 0,
            "slot": "23",
            "type": "t_uint256",
            "contract": "LiquidityPoolV3",
            "src": "contracts/LiquidityPoolV3.sol:56"
          },
          {
            "label": "lenders",
            "offset": 0,
            "slot": "24",
            "type": "t_mapping(t_address,t_struct(LenderInfo)1318_storage)",
            "contract": "LiquidityPoolV3",
            "src": "contracts/LiquidityPoolV3.sol:73"
          },
          {
            "label": "totalLent",
            "offset": 0,
            "slot": "25",
            "type": "t_uint256",
            "contract": "LiquidityPoolV3",
            "src": "contracts/LiquidityPoolV3.sol:74"
          },
          {
            "label": "currentDailyRate",
            "offset": 0,
            "slot": "26",
            "type": "t_uint256",
            "contract": "LiquidityPoolV3",
            "src": "contracts/LiquidityPoolV3.sol:75"
          },
          {
            "label": "lastRateUpdateDay",
            "offset": 0,
            "slot": "27",
            "type": "t_uint256",
            "contract": "LiquidityPoolV3",
            "src": "contracts/LiquidityPoolV3.sol:76"
          },
          {
            "label": "dailyInterestRate",
            "offset": 0,
            "slot": "28",
            "type": "t_mapping(t_uint256,t_uint256)",
            "contract": "LiquidityPoolV3",
            "src": "contracts/LiquidityPoolV3.sol:77"
          },
          {
            "label": "interestTiers",
            "offset": 0,
            "slot": "29",
            "type": "t_array(t_struct(InterestTier)1338_storage)dyn_storage",
            "contract": "LiquidityPoolV3",
            "src": "contracts/LiquidityPoolV3.sol:84"
          },
          {
            "label": "users",
            "offset": 0,
            "slot": "30",
            "type": "t_array(t_address)dyn_storage",
            "contract": "LiquidityPoolV3",
            "src": "contracts/LiquidityPoolV3.sol:87"
          },
          {
            "label": "isKnownUser",
            "offset": 0,
            "slot": "31",
            "type": "t_mapping(t_address,t_bool)",
            "contract": "LiquidityPoolV3",
            "src": "contracts/LiquidityPoolV3.sol:88"
          }
        ],
        "types": {
          "t_address": {
            "label": "address",
            "numberOfBytes": "20"
          },
          "t_bool": {
            "label": "bool",
            "numberOfBytes": "1"
          },
          "t_bytes32": {
            "label": "bytes32",
            "numberOfBytes": "32"
          },
          "t_mapping(t_address,t_bool)": {
            "label": "mapping(address => bool)",
            "numberOfBytes": "32"
          },
          "t_mapping(t_bytes32,t_struct(RoleData)106_storage)": {
            "label": "mapping(bytes32 => struct AccessControlUpgradeable.RoleData)",
            "numberOfBytes": "32"
          },
          "t_struct(AccessControlStorage)116_storage": {
            "label": "struct AccessControlUpgradeable.AccessControlStorage",
            "members": [
              {
                "label": "_roles",
                "type": "t_mapping(t_bytes32,t_struct(RoleData)106_storage)",
                "offset": 0,
                "slot": "0"
              }
            ],
            "numberOfBytes": "32"
          },
          "t_struct(InitializableStorage)293_storage": {
            "label": "struct Initializable.InitializableStorage",
            "members": [
              {
                "label": "_initialized",
                "type": "t_uint64",
                "offset": 0,
                "slot": "0"
              },
              {
                "label": "_initializing",
                "type": "t_bool",
                "offset": 8,
                "slot": "0"
              }
            ],
            "numberOfBytes": "32"
          },
          "t_struct(OwnableStorage)233_storage": {
            "label": "struct OwnableUpgradeable.OwnableStorage",
            "members": [
              {
                "label": "_owner",
                "type": "t_address",
                "offset": 0,
                "slot": "0"
              }
            ],
            "numberOfBytes": "32"
          },
          "t_struct(RoleData)106_storage": {
            "label": "struct AccessControlUpgradeable.RoleData",
            "members": [
              {
                "label": "hasRole",
                "type": "t_mapping(t_address,t_bool)",
                "offset": 0,
                "slot": "0"
              },
              {
                "label": "adminRole",
                "type": "t_bytes32",
                "offset": 0,
                "slot": "1"
              }
            ],
            "numberOfBytes": "64"
          },
          "t_uint64": {
            "label": "uint64",
            "numberOfBytes": "8"
          },
          "t_array(t_address)dyn_storage": {
            "label": "address[]",
            "numberOfBytes": "32"
          },
          "t_array(t_struct(InterestTier)1338_storage)dyn_storage": {
            "label": "struct LiquidityPoolV3.InterestTier[]",
            "numberOfBytes": "32"
          },
          "t_mapping(t_address,t_address)": {
            "label": "mapping(address => address)",
            "numberOfBytes": "32"
          },
          "t_mapping(t_address,t_mapping(t_address,t_uint256))": {
            "label": "mapping(address => mapping(address => uint256))",
            "numberOfBytes": "32"
          },
          "t_mapping(t_address,t_struct(LenderInfo)1318_storage)": {
            "label": "mapping(address => struct LiquidityPoolV3.LenderInfo)",
            "numberOfBytes": "32"
          },
          "t_mapping(t_address,t_uint256)": {
            "label": "mapping(address => uint256)",
            "numberOfBytes": "32"
          },
          "t_mapping(t_uint256,t_uint256)": {
            "label": "mapping(uint256 => uint256)",
            "numberOfBytes": "32"
          },
          "t_struct(InterestTier)1338_storage": {
            "label": "struct LiquidityPoolV3.InterestTier",
            "members": [
              {
                "label": "minAmount",
                "type": "t_uint256",
                "offset": 0,
                "slot": "0"
              },
              {
                "label": "rate",
                "type": "t_uint256",
                "offset": 0,
                "slot": "1"
              }
            ],
            "numberOfBytes": "64"
          },
          "t_struct(LenderInfo)1318_storage": {
            "label": "struct LiquidityPoolV3.LenderInfo",
            "members": [
              {
                "label": "balance",
                "type": "t_uint256",
                "offset": 0,
                "slot": "0"
              },
              {
                "label": "depositTimestamp",
                "type": "t_uint256",
                "offset": 0,
                "slot": "1"
              },
              {
                "label": "lastInterestUpdate",
                "type": "t_uint256",
                "offset": 0,
                "slot": "2"
              },
              {
                "label": "interestIndex",
                "type": "t_uint256",
                "offset": 0,
                "slot": "3"
              },
              {
                "label": "earnedInterest",
                "type": "t_uint256",
                "offset": 0,
                "slot": "4"
              },
              {
                "label": "pendingPrincipalWithdrawal",
                "type": "t_uint256",
                "offset": 0,
                "slot": "5"
              },
              {
                "label": "withdrawalRequestTime",
                "type": "t_uint256",
                "offset": 0,
                "slot": "6"
              },
              {
                "label": "lastInterestDistribution",
                "type": "t_uint256",
                "offset": 0,
                "slot": "7"
              },
              {
                "label": "lastWithdrawalTime",
                "type": "t_uint256",
                "offset": 0,
                "slot": "8"
              }
            ],
            "numberOfBytes": "288"
          },
          "t_uint256": {
            "label": "uint256",
            "numberOfBytes": "32"
          }
        },
        "namespaces": {
          "erc7201:openzeppelin.storage.AccessControl": [
            {
              "contract": "AccessControlUpgradeable",
              "label": "_roles",
              "type": "t_mapping(t_bytes32,t_struct(RoleData)106_storage)",
              "src": "@openzeppelin/contracts-upgradeable/access/AccessControlUpgradeable.sol:61",
              "offset": 0,
              "slot": "0"
            }
          ],
          "erc7201:openzeppelin.storage.Ownable": [
            {
              "contract": "OwnableUpgradeable",
              "label": "_owner",
              "type": "t_address",
              "src": "@openzeppelin/contracts-upgradeable/access/OwnableUpgradeable.sol:24",
              "offset": 0,
              "slot": "0"
            }
          ],
          "erc7201:openzeppelin.storage.Initializable": [
            {
              "contract": "Initializable",
              "label": "_initialized",
              "type": "t_uint64",
              "src": "@openzeppelin/contracts-upgradeable/proxy/utils/Initializable.sol:69",
              "offset": 0,
              "slot": "0"
            },
            {
              "contract": "Initializable",
              "label": "_initializing",
              "type": "t_bool",
              "src": "@openzeppelin/contracts-upgradeable/proxy/utils/Initializable.sol:73",
              "offset": 8,
              "slot": "0"
            }
          ]
        }
      }
    },
    "b6db0738be4964b77956da8820f88d8687d86b993bb1c979164a84c340ceb00b": {
      "address": "0x03BaDAF90Ac9a2Ed38978dc82F3032aE3aB8B4fF",
      "txHash": "0xe02302910ade86290d7695ba3c55395cf9a6c88dc2ef919bd4ed6f3a2717e5a6",
      "layout": {
        "solcVersion": "0.8.28",
        "storage": [
          {
            "label": "collateralBalance",
            "offset": 0,
            "slot": "0",
            "type": "t_mapping(t_address,t_mapping(t_address,t_uint256))",
            "contract": "LiquidityPoolV3",
            "src": "contracts/LiquidityPoolV3.sol:20"
          },
          {
            "label": "isAllowedCollateral",
            "offset": 0,
            "slot": "1",
            "type": "t_mapping(t_address,t_bool)",
            "contract": "LiquidityPoolV3",
            "src": "contracts/LiquidityPoolV3.sol:21"
          },
          {
            "label": "creditScore",
            "offset": 0,
            "slot": "2",
            "type": "t_mapping(t_address,t_uint256)",
            "contract": "LiquidityPoolV3",
            "src": "contracts/LiquidityPoolV3.sol:22"
          },
          {
            "label": "userDebt",
            "offset": 0,
            "slot": "3",
            "type": "t_mapping(t_address,t_uint256)",
            "contract": "LiquidityPoolV3",
            "src": "contracts/LiquidityPoolV3.sol:23"
          },
          {
            "label": "borrowTimestamp",
            "offset": 0,
            "slot": "4",
            "type": "t_mapping(t_address,t_uint256)",
            "contract": "LiquidityPoolV3",
            "src": "contracts/LiquidityPoolV3.sol:24"
          },
          {
            "label": "isLiquidatable",
            "offset": 0,
            "slot": "5",
            "type": "t_mapping(t_address,t_bool)",
            "contract": "LiquidityPoolV3",
            "src": "contracts/LiquidityPoolV3.sol:25"
          },
          {
            "label": "liquidationStartTime",
            "offset": 0,
            "slot": "6",
            "type": "t_mapping(t_address,t_uint256)",
            "contract": "LiquidityPoolV3",
            "src": "contracts/LiquidityPoolV3.sol:26"
          },
          {
            "label": "liquidationThreshold",
            "offset": 0,
            "slot": "7",
            "type": "t_mapping(t_address,t_uint256)",
            "contract": "LiquidityPoolV3",
            "src": "contracts/LiquidityPoolV3.sol:27"
          },
          {
            "label": "priceFeed",
            "offset": 0,
            "slot": "8",
            "type": "t_mapping(t_address,t_address)",
            "contract": "LiquidityPoolV3",
            "src": "contracts/LiquidityPoolV3.sol:28"
          },
          {
            "label": "collateralTokenList",
            "offset": 0,
            "slot": "9",
            "type": "t_array(t_address)dyn_storage",
            "contract": "LiquidityPoolV3",
            "src": "contracts/LiquidityPoolV3.sol:30"
          },
          {
            "label": "users",
            "offset": 0,
            "slot": "10",
            "type": "t_array(t_address)dyn_storage",
            "contract": "LiquidityPoolV3",
            "src": "contracts/LiquidityPoolV3.sol:31"
          },
          {
            "label": "isKnownUser",
            "offset": 0,
            "slot": "11",
            "type": "t_mapping(t_address,t_bool)",
            "contract": "LiquidityPoolV3",
            "src": "contracts/LiquidityPoolV3.sol:32"
          },
          {
            "label": "totalFunds",
            "offset": 0,
            "slot": "12",
            "type": "t_uint256",
            "contract": "LiquidityPoolV3",
            "src": "contracts/LiquidityPoolV3.sol:38"
          },
          {
            "label": "locked",
            "offset": 0,
            "slot": "13",
            "type": "t_bool",
            "contract": "LiquidityPoolV3",
            "src": "contracts/LiquidityPoolV3.sol:39"
          },
          {
            "label": "paused",
            "offset": 1,
            "slot": "13",
            "type": "t_bool",
            "contract": "LiquidityPoolV3",
            "src": "contracts/LiquidityPoolV3.sol:40"
          },
          {
            "label": "liquidator",
            "offset": 2,
            "slot": "13",
            "type": "t_address",
            "contract": "LiquidityPoolV3",
            "src": "contracts/LiquidityPoolV3.sol:42"
          },
          {
            "label": "stablecoinManager",
            "offset": 0,
            "slot": "14",
            "type": "t_contract(StablecoinManager)4670",
            "contract": "LiquidityPoolV3",
            "src": "contracts/LiquidityPoolV3.sol:44"
          },
          {
            "label": "lendingManager",
            "offset": 0,
            "slot": "15",
            "type": "t_contract(LendingManager)2612",
            "contract": "LiquidityPoolV3",
            "src": "contracts/LiquidityPoolV3.sol:45"
          }
        ],
        "types": {
          "t_address": {
            "label": "address",
            "numberOfBytes": "20"
          },
          "t_bool": {
            "label": "bool",
            "numberOfBytes": "1"
          },
          "t_bytes32": {
            "label": "bytes32",
            "numberOfBytes": "32"
          },
          "t_mapping(t_address,t_bool)": {
            "label": "mapping(address => bool)",
            "numberOfBytes": "32"
          },
          "t_mapping(t_bytes32,t_struct(RoleData)106_storage)": {
            "label": "mapping(bytes32 => struct AccessControlUpgradeable.RoleData)",
            "numberOfBytes": "32"
          },
          "t_struct(AccessControlStorage)116_storage": {
            "label": "struct AccessControlUpgradeable.AccessControlStorage",
            "members": [
              {
                "label": "_roles",
                "type": "t_mapping(t_bytes32,t_struct(RoleData)106_storage)",
                "offset": 0,
                "slot": "0"
              }
            ],
            "numberOfBytes": "32"
          },
          "t_struct(InitializableStorage)293_storage": {
            "label": "struct Initializable.InitializableStorage",
            "members": [
              {
                "label": "_initialized",
                "type": "t_uint64",
                "offset": 0,
                "slot": "0"
              },
              {
                "label": "_initializing",
                "type": "t_bool",
                "offset": 8,
                "slot": "0"
              }
            ],
            "numberOfBytes": "32"
          },
          "t_struct(OwnableStorage)233_storage": {
            "label": "struct OwnableUpgradeable.OwnableStorage",
            "members": [
              {
                "label": "_owner",
                "type": "t_address",
                "offset": 0,
                "slot": "0"
              }
            ],
            "numberOfBytes": "32"
          },
          "t_struct(RoleData)106_storage": {
            "label": "struct AccessControlUpgradeable.RoleData",
            "members": [
              {
                "label": "hasRole",
                "type": "t_mapping(t_address,t_bool)",
                "offset": 0,
                "slot": "0"
              },
              {
                "label": "adminRole",
                "type": "t_bytes32",
                "offset": 0,
                "slot": "1"
              }
            ],
            "numberOfBytes": "64"
          },
          "t_uint64": {
            "label": "uint64",
            "numberOfBytes": "8"
          },
          "t_array(t_address)dyn_storage": {
            "label": "address[]",
            "numberOfBytes": "32"
          },
          "t_contract(LendingManager)2612": {
            "label": "contract LendingManager",
            "numberOfBytes": "20"
          },
          "t_contract(StablecoinManager)4670": {
            "label": "contract StablecoinManager",
            "numberOfBytes": "20"
          },
          "t_mapping(t_address,t_address)": {
            "label": "mapping(address => address)",
            "numberOfBytes": "32"
          },
          "t_mapping(t_address,t_mapping(t_address,t_uint256))": {
            "label": "mapping(address => mapping(address => uint256))",
            "numberOfBytes": "32"
          },
          "t_mapping(t_address,t_uint256)": {
            "label": "mapping(address => uint256)",
            "numberOfBytes": "32"
          },
          "t_uint256": {
            "label": "uint256",
            "numberOfBytes": "32"
          }
        },
        "namespaces": {
          "erc7201:openzeppelin.storage.AccessControl": [
            {
              "contract": "AccessControlUpgradeable",
              "label": "_roles",
              "type": "t_mapping(t_bytes32,t_struct(RoleData)106_storage)",
              "src": "@openzeppelin/contracts-upgradeable/access/AccessControlUpgradeable.sol:61",
              "offset": 0,
              "slot": "0"
            }
          ],
          "erc7201:openzeppelin.storage.Ownable": [
            {
              "contract": "OwnableUpgradeable",
              "label": "_owner",
              "type": "t_address",
              "src": "@openzeppelin/contracts-upgradeable/access/OwnableUpgradeable.sol:24",
              "offset": 0,
              "slot": "0"
            }
          ],
          "erc7201:openzeppelin.storage.Initializable": [
            {
              "contract": "Initializable",
              "label": "_initialized",
              "type": "t_uint64",
              "src": "@openzeppelin/contracts-upgradeable/proxy/utils/Initializable.sol:69",
              "offset": 0,
              "slot": "0"
            },
            {
              "contract": "Initializable",
              "label": "_initializing",
              "type": "t_bool",
              "src": "@openzeppelin/contracts-upgradeable/proxy/utils/Initializable.sol:73",
              "offset": 8,
              "slot": "0"
            }
          ]
        }
      }
    },
    "9b7aaa4c8a8945696b023a4403b69a60b2ab2c92d939a9bc641bde28761eaa70": {
      "address": "0x9E46e4854C736509ACBD3d22922aaf885bD50c61",
      "txHash": "0x280948738116116c82a3cb47a6232f8738ec6f99916375b3b1e6c024fe189ee3",
      "layout": {
        "solcVersion": "0.8.28",
        "storage": [
          {
            "label": "collateralBalance",
            "offset": 0,
            "slot": "0",
            "type": "t_mapping(t_address,t_mapping(t_address,t_uint256))",
            "contract": "LiquidityPoolV3",
            "src": "contracts/LiquidityPoolV3.sol:20"
          },
          {
            "label": "isAllowedCollateral",
            "offset": 0,
            "slot": "1",
            "type": "t_mapping(t_address,t_bool)",
            "contract": "LiquidityPoolV3",
            "src": "contracts/LiquidityPoolV3.sol:21"
          },
          {
            "label": "creditScore",
            "offset": 0,
            "slot": "2",
            "type": "t_mapping(t_address,t_uint256)",
            "contract": "LiquidityPoolV3",
            "src": "contracts/LiquidityPoolV3.sol:22"
          },
          {
            "label": "userDebt",
            "offset": 0,
            "slot": "3",
            "type": "t_mapping(t_address,t_uint256)",
            "contract": "LiquidityPoolV3",
            "src": "contracts/LiquidityPoolV3.sol:23"
          },
          {
            "label": "borrowTimestamp",
            "offset": 0,
            "slot": "4",
            "type": "t_mapping(t_address,t_uint256)",
            "contract": "LiquidityPoolV3",
            "src": "contracts/LiquidityPoolV3.sol:24"
          },
          {
            "label": "isLiquidatable",
            "offset": 0,
            "slot": "5",
            "type": "t_mapping(t_address,t_bool)",
            "contract": "LiquidityPoolV3",
            "src": "contracts/LiquidityPoolV3.sol:25"
          },
          {
            "label": "liquidationStartTime",
            "offset": 0,
            "slot": "6",
            "type": "t_mapping(t_address,t_uint256)",
            "contract": "LiquidityPoolV3",
            "src": "contracts/LiquidityPoolV3.sol:26"
          },
          {
            "label": "liquidationThreshold",
            "offset": 0,
            "slot": "7",
            "type": "t_mapping(t_address,t_uint256)",
            "contract": "LiquidityPoolV3",
            "src": "contracts/LiquidityPoolV3.sol:27"
          },
          {
            "label": "priceFeed",
            "offset": 0,
            "slot": "8",
            "type": "t_mapping(t_address,t_address)",
            "contract": "LiquidityPoolV3",
            "src": "contracts/LiquidityPoolV3.sol:28"
          },
          {
            "label": "collateralTokenList",
            "offset": 0,
            "slot": "9",
            "type": "t_array(t_address)dyn_storage",
            "contract": "LiquidityPoolV3",
            "src": "contracts/LiquidityPoolV3.sol:30"
          },
          {
            "label": "users",
            "offset": 0,
            "slot": "10",
            "type": "t_array(t_address)dyn_storage",
            "contract": "LiquidityPoolV3",
            "src": "contracts/LiquidityPoolV3.sol:31"
          },
          {
            "label": "isKnownUser",
            "offset": 0,
            "slot": "11",
            "type": "t_mapping(t_address,t_bool)",
            "contract": "LiquidityPoolV3",
            "src": "contracts/LiquidityPoolV3.sol:32"
          },
          {
            "label": "totalFunds",
            "offset": 0,
            "slot": "12",
            "type": "t_uint256",
            "contract": "LiquidityPoolV3",
            "src": "contracts/LiquidityPoolV3.sol:38"
          },
          {
            "label": "locked",
            "offset": 0,
            "slot": "13",
            "type": "t_bool",
            "contract": "LiquidityPoolV3",
            "src": "contracts/LiquidityPoolV3.sol:39"
          },
          {
            "label": "paused",
            "offset": 1,
            "slot": "13",
            "type": "t_bool",
            "contract": "LiquidityPoolV3",
            "src": "contracts/LiquidityPoolV3.sol:40"
          },
          {
            "label": "liquidator",
            "offset": 2,
            "slot": "13",
            "type": "t_address",
            "contract": "LiquidityPoolV3",
            "src": "contracts/LiquidityPoolV3.sol:42"
          },
          {
            "label": "stablecoinManager",
            "offset": 0,
            "slot": "14",
            "type": "t_contract(StablecoinManager)4791",
            "contract": "LiquidityPoolV3",
            "src": "contracts/LiquidityPoolV3.sol:44"
          },
          {
            "label": "lendingManager",
            "offset": 0,
            "slot": "15",
            "type": "t_contract(LendingManager)2667",
            "contract": "LiquidityPoolV3",
            "src": "contracts/LiquidityPoolV3.sol:45"
          }
        ],
        "types": {
          "t_address": {
            "label": "address",
            "numberOfBytes": "20"
          },
          "t_bool": {
            "label": "bool",
            "numberOfBytes": "1"
          },
          "t_bytes32": {
            "label": "bytes32",
            "numberOfBytes": "32"
          },
          "t_mapping(t_address,t_bool)": {
            "label": "mapping(address => bool)",
            "numberOfBytes": "32"
          },
          "t_mapping(t_bytes32,t_struct(RoleData)106_storage)": {
            "label": "mapping(bytes32 => struct AccessControlUpgradeable.RoleData)",
            "numberOfBytes": "32"
          },
          "t_struct(AccessControlStorage)116_storage": {
            "label": "struct AccessControlUpgradeable.AccessControlStorage",
            "members": [
              {
                "label": "_roles",
                "type": "t_mapping(t_bytes32,t_struct(RoleData)106_storage)",
                "offset": 0,
                "slot": "0"
              }
            ],
            "numberOfBytes": "32"
          },
          "t_struct(InitializableStorage)293_storage": {
            "label": "struct Initializable.InitializableStorage",
            "members": [
              {
                "label": "_initialized",
                "type": "t_uint64",
                "offset": 0,
                "slot": "0"
              },
              {
                "label": "_initializing",
                "type": "t_bool",
                "offset": 8,
                "slot": "0"
              }
            ],
            "numberOfBytes": "32"
          },
          "t_struct(OwnableStorage)233_storage": {
            "label": "struct OwnableUpgradeable.OwnableStorage",
            "members": [
              {
                "label": "_owner",
                "type": "t_address",
                "offset": 0,
                "slot": "0"
              }
            ],
            "numberOfBytes": "32"
          },
          "t_struct(RoleData)106_storage": {
            "label": "struct AccessControlUpgradeable.RoleData",
            "members": [
              {
                "label": "hasRole",
                "type": "t_mapping(t_address,t_bool)",
                "offset": 0,
                "slot": "0"
              },
              {
                "label": "adminRole",
                "type": "t_bytes32",
                "offset": 0,
                "slot": "1"
              }
            ],
            "numberOfBytes": "64"
          },
          "t_uint64": {
            "label": "uint64",
            "numberOfBytes": "8"
          },
          "t_array(t_address)dyn_storage": {
            "label": "address[]",
            "numberOfBytes": "32"
          },
          "t_contract(LendingManager)2667": {
            "label": "contract LendingManager",
            "numberOfBytes": "20"
          },
          "t_contract(StablecoinManager)4791": {
            "label": "contract StablecoinManager",
            "numberOfBytes": "20"
          },
          "t_mapping(t_address,t_address)": {
            "label": "mapping(address => address)",
            "numberOfBytes": "32"
          },
          "t_mapping(t_address,t_mapping(t_address,t_uint256))": {
            "label": "mapping(address => mapping(address => uint256))",
            "numberOfBytes": "32"
          },
          "t_mapping(t_address,t_uint256)": {
            "label": "mapping(address => uint256)",
            "numberOfBytes": "32"
          },
          "t_uint256": {
            "label": "uint256",
            "numberOfBytes": "32"
          }
        },
        "namespaces": {
          "erc7201:openzeppelin.storage.AccessControl": [
            {
              "contract": "AccessControlUpgradeable",
              "label": "_roles",
              "type": "t_mapping(t_bytes32,t_struct(RoleData)106_storage)",
              "src": "@openzeppelin/contracts-upgradeable/access/AccessControlUpgradeable.sol:61",
              "offset": 0,
              "slot": "0"
            }
          ],
          "erc7201:openzeppelin.storage.Ownable": [
            {
              "contract": "OwnableUpgradeable",
              "label": "_owner",
              "type": "t_address",
              "src": "@openzeppelin/contracts-upgradeable/access/OwnableUpgradeable.sol:24",
              "offset": 0,
              "slot": "0"
            }
          ],
          "erc7201:openzeppelin.storage.Initializable": [
            {
              "contract": "Initializable",
              "label": "_initialized",
              "type": "t_uint64",
              "src": "@openzeppelin/contracts-upgradeable/proxy/utils/Initializable.sol:69",
              "offset": 0,
              "slot": "0"
            },
            {
              "contract": "Initializable",
              "label": "_initializing",
              "type": "t_bool",
              "src": "@openzeppelin/contracts-upgradeable/proxy/utils/Initializable.sol:73",
              "offset": 8,
              "slot": "0"
            }
          ]
        }
      }
    }
  }
}<|MERGE_RESOLUTION|>--- conflicted
+++ resolved
@@ -222,10 +222,6 @@
       "kind": "transparent"
     },
     {
-<<<<<<< HEAD
-      "address": "0xDfC3cc5022154Ff836C7d77970e01a7d06c8de04",
-      "txHash": "0x5faf9c0a074ce73c46b961dc28fdfd9ef391bd4f5f7eb0295a665b4598d006e5",
-=======
       "address": "0xd1D7948bD6eDB9878eecd2eD4A28241c5B8B02e7",
       "txHash": "0x6ba79932caf01920e15d52a182b64240cb161da6fef191e6f5987c5041daf421",
       "kind": "transparent"
@@ -508,7 +504,6 @@
     {
       "address": "0x1dfb73Fc78445f59A967e74Ecb5d230F09af49Cc",
       "txHash": "0x75a2c8e49470ed5ab24336763f98b43e50a08ccb7679466ac707a9dacf072faa",
->>>>>>> 9d0775d3
       "kind": "transparent"
     }
   ],
