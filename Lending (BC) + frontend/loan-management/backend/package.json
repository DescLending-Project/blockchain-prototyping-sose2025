{
  "name": "loan-management",
  "version": "1.0.0",
  "main": "index.js",
  "scripts": {
    "test": "npx hardhat test",
    "clean": "npx hardhat clean"
  },
  "keywords": [],
  "author": "",
  "license": "ISC",
  "devDependencies": {
    "@nomicfoundation/hardhat-chai-matchers": "^2.0.8",
    "@nomicfoundation/hardhat-toolbox": "^5.0.0",
    "@nomicfoundation/hardhat-verify": "^2.0.13",
    "@openzeppelin/contracts-upgradeable": "^5.3.0",
    "@openzeppelin/hardhat-upgrades": "^3.9.0",
    "@openzeppelin/test-helpers": "^0.5.16",
    "chai": "^4.3.7",
<<<<<<< HEAD
    "hardhat": "^2.23.0",
    "hardhat-coverage": "^0.9.19",
    "solidity-coverage": "^0.8.16"
=======
    "hardhat": "^2.24.0"
>>>>>>> 0cf06862
  },
  "dependencies": {
    "@chainlink/contracts": "^1.4.0",
    "@openzeppelin/contracts": "^5.3.0",
    "dotenv": "^16.5.0",
    "ethers": "^6.13.7"
  },
  "directories": {
    "test": "test"
  },
  "description": ""
}<|MERGE_RESOLUTION|>--- conflicted
+++ resolved
@@ -17,22 +17,14 @@
     "@openzeppelin/hardhat-upgrades": "^3.9.0",
     "@openzeppelin/test-helpers": "^0.5.16",
     "chai": "^4.3.7",
-<<<<<<< HEAD
     "hardhat": "^2.23.0",
     "hardhat-coverage": "^0.9.19",
     "solidity-coverage": "^0.8.16"
-=======
-    "hardhat": "^2.24.0"
->>>>>>> 0cf06862
   },
   "dependencies": {
     "@chainlink/contracts": "^1.4.0",
     "@openzeppelin/contracts": "^5.3.0",
     "dotenv": "^16.5.0",
     "ethers": "^6.13.7"
-  },
-  "directories": {
-    "test": "test"
-  },
-  "description": ""
+  }
 }