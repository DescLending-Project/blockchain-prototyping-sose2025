--- conflicted
+++ resolved
@@ -1554,12 +1554,8 @@
         if (maxWithdrawable > currentBalance) {
             maxWithdrawable = currentBalance;
         }
-<<<<<<< HEAD
     }*/
 }
-=======
-    }
->>>>>>> 3c7ec549
 
     // --- Additional View Functions for Test Compatibility ---
     function getExchangeRate() external pure returns (uint256) {
